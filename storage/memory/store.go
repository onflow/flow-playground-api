package memory

import (
	"sort"
	"sync"

	"github.com/dapperlabs/flow-go/engine/execution/execution/state"
	"github.com/google/uuid"

	"github.com/dapperlabs/flow-playground-api/model"
	"github.com/dapperlabs/flow-playground-api/storage"
)

type Store struct {
<<<<<<< HEAD
	mut                   sync.RWMutex
	projects              map[uuid.UUID]model.Project
	transactionTemplates  map[uuid.UUID]model.TransactionTemplate
	transactionExecutions map[uuid.UUID]model.TransactionExecution
	registerDeltas        []model.RegisterDelta
=======
	mut                  sync.RWMutex
	projects             map[uuid.UUID]model.Project
	transactionTemplates map[uuid.UUID]model.TransactionTemplate
	scriptTemplates      map[uuid.UUID]model.ScriptTemplate
>>>>>>> 46e512e3
}

func NewStore() *Store {
	return &Store{
<<<<<<< HEAD
		mut:                   sync.RWMutex{},
		projects:              make(map[uuid.UUID]model.Project),
		transactionTemplates:  make(map[uuid.UUID]model.TransactionTemplate),
		transactionExecutions: make(map[uuid.UUID]model.TransactionExecution),
		registerDeltas:        make([]model.RegisterDelta, 0),
=======
		mut:                  sync.RWMutex{},
		projects:             make(map[uuid.UUID]model.Project),
		transactionTemplates: make(map[uuid.UUID]model.TransactionTemplate),
		scriptTemplates:      make(map[uuid.UUID]model.ScriptTemplate),
>>>>>>> 46e512e3
	}
}

func (s *Store) InsertProject(proj *model.Project) error {
	s.mut.Lock()
	defer s.mut.Unlock()

	s.projects[proj.ID] = *proj

	return nil
}

func (s *Store) GetProject(id uuid.UUID, proj *model.Project) error {
	s.mut.RLock()
	defer s.mut.RUnlock()

	p, ok := s.projects[id]
	if !ok {
		return storage.ErrNotFound
	}

	*proj = p

	return nil
}

func (s *Store) InsertTransactionTemplate(tpl *model.TransactionTemplate) error {
	s.mut.Lock()
	defer s.mut.Unlock()

	var tpls []*model.TransactionTemplate
	err := s.getTransactionTemplatesForProject(tpl.ProjectID, &tpls)
	if err != nil {
		return err
	}

	count := len(tpls)

	// set index to one after last
	tpl.Index = count

	s.transactionTemplates[tpl.ID] = *tpl

	return nil
}

func (s *Store) UpdateTransactionTemplate(
	input model.UpdateTransactionTemplate,
	tpl *model.TransactionTemplate,
) error {
	s.mut.Lock()
	defer s.mut.Unlock()

	t, ok := s.transactionTemplates[input.ID]
	if !ok {
		return storage.ErrNotFound
	}

	if input.Index != nil {
		t.Index = *input.Index
	}

	if input.Script != nil {
		t.Script = *input.Script
	}

	s.transactionTemplates[input.ID] = t

	*tpl = t

	return nil
}

func (s *Store) GetTransactionTemplate(id uuid.UUID, tpl *model.TransactionTemplate) error {
	s.mut.RLock()
	defer s.mut.RUnlock()

	t, ok := s.transactionTemplates[id]
	if !ok {
		return storage.ErrNotFound
	}

	*tpl = t

	return nil
}

func (s *Store) GetTransactionTemplatesForProject(projectID uuid.UUID, tpls *[]*model.TransactionTemplate) error {
	s.mut.RLock()
	defer s.mut.RUnlock()

	return s.getTransactionTemplatesForProject(projectID, tpls)
}

func (s *Store) getTransactionTemplatesForProject(projectID uuid.UUID, tpls *[]*model.TransactionTemplate) error {
	res := make([]*model.TransactionTemplate, 0)

	for _, tpl := range s.transactionTemplates {
		if tpl.ProjectID == projectID {
			t := tpl
			res = append(res, &t)
		}
	}

	// sort results by index
	sort.Slice(res, func(i, j int) bool { return res[i].Index < res[j].Index })

	*tpls = res

	return nil
}

func (s *Store) DeleteTransactionTemplate(id uuid.UUID) error {
	s.mut.Lock()
	defer s.mut.Unlock()

	_, ok := s.transactionTemplates[id]
	if !ok {
		return storage.ErrNotFound
	}

	delete(s.transactionTemplates, id)

	return nil
}

<<<<<<< HEAD
func (s *Store) InsertTransactionExecution(exe *model.TransactionExecution, delta state.Delta) error {
	s.mut.Lock()
	defer s.mut.Unlock()

	var exes []*model.TransactionExecution
	err := s.getTransactionExecutionsForProject(exe.ProjectID, &exes)
=======
func (s *Store) InsertScriptTemplate(tpl *model.ScriptTemplate) error {
	s.mut.Lock()
	defer s.mut.Unlock()

	var tpls []*model.ScriptTemplate
	err := s.getScriptTemplatesForProject(tpl.ProjectID, &tpls)
>>>>>>> 46e512e3
	if err != nil {
		return err
	}

<<<<<<< HEAD
	count := len(exes)

	// set index to one after last
	exe.Index = count

	s.transactionExecutions[exe.ID] = *exe

	err = s.insertRegisterDelta(exe.ProjectID, delta)
	if err != nil {
		return err
	}
=======
	count := len(tpls)

	// set index to one after last
	tpl.Index = count

	s.scriptTemplates[tpl.ID] = *tpl
>>>>>>> 46e512e3

	return nil
}

<<<<<<< HEAD
func (s *Store) GetTransactionExecutionsForProject(projectID uuid.UUID, exes *[]*model.TransactionExecution) error {
	s.mut.RLock()
	defer s.mut.RUnlock()

	return s.getTransactionExecutionsForProject(projectID, exes)
}

func (s *Store) getTransactionExecutionsForProject(projectID uuid.UUID, exes *[]*model.TransactionExecution) error {
	res := make([]*model.TransactionExecution, 0)

	for _, exe := range s.transactionExecutions {
		if exe.ProjectID == projectID {
			e := exe
			res = append(res, &e)
		}
	}

	// sort results by index
	sort.Slice(res, func(i, j int) bool { return res[i].Index < res[j].Index })

	*exes = res
=======
func (s *Store) UpdateScriptTemplate(
	input model.UpdateScriptTemplate,
	tpl *model.ScriptTemplate,
) error {
	s.mut.Lock()
	defer s.mut.Unlock()

	t, ok := s.scriptTemplates[input.ID]
	if !ok {
		return storage.ErrNotFound
	}

	if input.Index != nil {
		t.Index = *input.Index
	}

	if input.Script != nil {
		t.Script = *input.Script
	}

	s.scriptTemplates[input.ID] = t

	*tpl = t
>>>>>>> 46e512e3

	return nil
}

<<<<<<< HEAD
func (s *Store) InsertRegisterDelta(projectID uuid.UUID, delta state.Delta) error {
	s.mut.Lock()
	defer s.mut.Unlock()

	return s.insertRegisterDelta(projectID, delta)
}

func (s *Store) insertRegisterDelta(projectID uuid.UUID, delta state.Delta) error {
	p, ok := s.projects[projectID]
=======
func (s *Store) GetScriptTemplate(id uuid.UUID, tpl *model.ScriptTemplate) error {
	s.mut.RLock()
	defer s.mut.RUnlock()

	t, ok := s.scriptTemplates[id]
>>>>>>> 46e512e3
	if !ok {
		return storage.ErrNotFound
	}

<<<<<<< HEAD
	index := p.TransactionCount + 1

	regDelta := model.RegisterDelta{
		ProjectID: projectID,
		Index:     index,
		Delta:     delta,
	}

	s.registerDeltas = append(s.registerDeltas, regDelta)

	p.TransactionCount = index

	s.projects[projectID] = p
=======
	*tpl = t
>>>>>>> 46e512e3

	return nil
}

<<<<<<< HEAD
func (s *Store) GetRegisterDeltasForProject(projectID uuid.UUID, deltas *[]state.Delta) error {
	s.mut.RLock()
	defer s.mut.RUnlock()

	res := make([]state.Delta, 0)

	for _, delta := range s.registerDeltas {
		if delta.ProjectID == projectID {
			res = append(res, delta.Delta)
		}
	}
	*deltas = res
=======
func (s *Store) GetScriptTemplatesForProject(projectID uuid.UUID, tpls *[]*model.ScriptTemplate) error {
	s.mut.RLock()
	defer s.mut.RUnlock()

	return s.getScriptTemplatesForProject(projectID, tpls)
}

func (s *Store) getScriptTemplatesForProject(projectID uuid.UUID, tpls *[]*model.ScriptTemplate) error {
	res := make([]*model.ScriptTemplate, 0)

	for _, tpl := range s.scriptTemplates {
		if tpl.ProjectID == projectID {
			t := tpl
			res = append(res, &t)
		}
	}

	// sort results by index
	sort.Slice(res, func(i, j int) bool { return res[i].Index < res[j].Index })

	*tpls = res

	return nil
}

func (s *Store) DeleteScriptTemplate(id uuid.UUID) error {
	s.mut.Lock()
	defer s.mut.Unlock()

	_, ok := s.scriptTemplates[id]
	if !ok {
		return storage.ErrNotFound
	}

	delete(s.scriptTemplates, id)
>>>>>>> 46e512e3

	return nil
}<|MERGE_RESOLUTION|>--- conflicted
+++ resolved
@@ -12,34 +12,22 @@
 )
 
 type Store struct {
-<<<<<<< HEAD
 	mut                   sync.RWMutex
 	projects              map[uuid.UUID]model.Project
 	transactionTemplates  map[uuid.UUID]model.TransactionTemplate
 	transactionExecutions map[uuid.UUID]model.TransactionExecution
+	scriptTemplates       map[uuid.UUID]model.ScriptTemplate
 	registerDeltas        []model.RegisterDelta
-=======
-	mut                  sync.RWMutex
-	projects             map[uuid.UUID]model.Project
-	transactionTemplates map[uuid.UUID]model.TransactionTemplate
-	scriptTemplates      map[uuid.UUID]model.ScriptTemplate
->>>>>>> 46e512e3
 }
 
 func NewStore() *Store {
 	return &Store{
-<<<<<<< HEAD
 		mut:                   sync.RWMutex{},
 		projects:              make(map[uuid.UUID]model.Project),
 		transactionTemplates:  make(map[uuid.UUID]model.TransactionTemplate),
 		transactionExecutions: make(map[uuid.UUID]model.TransactionExecution),
+		scriptTemplates:       make(map[uuid.UUID]model.ScriptTemplate),
 		registerDeltas:        make([]model.RegisterDelta, 0),
-=======
-		mut:                  sync.RWMutex{},
-		projects:             make(map[uuid.UUID]model.Project),
-		transactionTemplates: make(map[uuid.UUID]model.TransactionTemplate),
-		scriptTemplates:      make(map[uuid.UUID]model.ScriptTemplate),
->>>>>>> 46e512e3
 	}
 }
 
@@ -166,26 +154,16 @@
 	return nil
 }
 
-<<<<<<< HEAD
 func (s *Store) InsertTransactionExecution(exe *model.TransactionExecution, delta state.Delta) error {
 	s.mut.Lock()
 	defer s.mut.Unlock()
 
 	var exes []*model.TransactionExecution
 	err := s.getTransactionExecutionsForProject(exe.ProjectID, &exes)
-=======
-func (s *Store) InsertScriptTemplate(tpl *model.ScriptTemplate) error {
-	s.mut.Lock()
-	defer s.mut.Unlock()
-
-	var tpls []*model.ScriptTemplate
-	err := s.getScriptTemplatesForProject(tpl.ProjectID, &tpls)
->>>>>>> 46e512e3
 	if err != nil {
 		return err
 	}
 
-<<<<<<< HEAD
 	count := len(exes)
 
 	// set index to one after last
@@ -197,19 +175,10 @@
 	if err != nil {
 		return err
 	}
-=======
-	count := len(tpls)
-
-	// set index to one after last
-	tpl.Index = count
-
-	s.scriptTemplates[tpl.ID] = *tpl
->>>>>>> 46e512e3
-
-	return nil
-}
-
-<<<<<<< HEAD
+
+	return nil
+}
+
 func (s *Store) GetTransactionExecutionsForProject(projectID uuid.UUID, exes *[]*model.TransactionExecution) error {
 	s.mut.RLock()
 	defer s.mut.RUnlock()
@@ -231,7 +200,31 @@
 	sort.Slice(res, func(i, j int) bool { return res[i].Index < res[j].Index })
 
 	*exes = res
-=======
+
+	return nil
+}
+
+func (s *Store) InsertScriptTemplate(tpl *model.ScriptTemplate) error {
+	s.mut.Lock()
+	defer s.mut.Unlock()
+
+	var tpls []*model.ScriptTemplate
+	err := s.getScriptTemplatesForProject(tpl.ProjectID, &tpls)
+	if err != nil {
+		return err
+	}
+
+	count := len(tpls)
+
+	// set index to one after last
+	tpl.Index = count
+
+	s.scriptTemplates[tpl.ID] = *tpl
+
+	return nil
+
+}
+
 func (s *Store) UpdateScriptTemplate(
 	input model.UpdateScriptTemplate,
 	tpl *model.ScriptTemplate,
@@ -255,67 +248,24 @@
 	s.scriptTemplates[input.ID] = t
 
 	*tpl = t
->>>>>>> 46e512e3
-
-	return nil
-}
-
-<<<<<<< HEAD
-func (s *Store) InsertRegisterDelta(projectID uuid.UUID, delta state.Delta) error {
-	s.mut.Lock()
-	defer s.mut.Unlock()
-
-	return s.insertRegisterDelta(projectID, delta)
-}
-
-func (s *Store) insertRegisterDelta(projectID uuid.UUID, delta state.Delta) error {
-	p, ok := s.projects[projectID]
-=======
+
+	return nil
+}
+
 func (s *Store) GetScriptTemplate(id uuid.UUID, tpl *model.ScriptTemplate) error {
 	s.mut.RLock()
 	defer s.mut.RUnlock()
 
 	t, ok := s.scriptTemplates[id]
->>>>>>> 46e512e3
-	if !ok {
-		return storage.ErrNotFound
-	}
-
-<<<<<<< HEAD
-	index := p.TransactionCount + 1
-
-	regDelta := model.RegisterDelta{
-		ProjectID: projectID,
-		Index:     index,
-		Delta:     delta,
-	}
-
-	s.registerDeltas = append(s.registerDeltas, regDelta)
-
-	p.TransactionCount = index
-
-	s.projects[projectID] = p
-=======
+	if !ok {
+		return storage.ErrNotFound
+	}
+
 	*tpl = t
->>>>>>> 46e512e3
-
-	return nil
-}
-
-<<<<<<< HEAD
-func (s *Store) GetRegisterDeltasForProject(projectID uuid.UUID, deltas *[]state.Delta) error {
-	s.mut.RLock()
-	defer s.mut.RUnlock()
-
-	res := make([]state.Delta, 0)
-
-	for _, delta := range s.registerDeltas {
-		if delta.ProjectID == projectID {
-			res = append(res, delta.Delta)
-		}
-	}
-	*deltas = res
-=======
+
+	return nil
+}
+
 func (s *Store) GetScriptTemplatesForProject(projectID uuid.UUID, tpls *[]*model.ScriptTemplate) error {
 	s.mut.RLock()
 	defer s.mut.RUnlock()
@@ -351,7 +301,52 @@
 	}
 
 	delete(s.scriptTemplates, id)
->>>>>>> 46e512e3
+
+	return nil
+}
+
+func (s *Store) InsertRegisterDelta(projectID uuid.UUID, delta state.Delta) error {
+	s.mut.Lock()
+	defer s.mut.Unlock()
+
+	return s.insertRegisterDelta(projectID, delta)
+}
+
+func (s *Store) insertRegisterDelta(projectID uuid.UUID, delta state.Delta) error {
+	p, ok := s.projects[projectID]
+	if !ok {
+		return storage.ErrNotFound
+	}
+
+	index := p.TransactionCount + 1
+
+	regDelta := model.RegisterDelta{
+		ProjectID: projectID,
+		Index:     index,
+		Delta:     delta,
+	}
+
+	s.registerDeltas = append(s.registerDeltas, regDelta)
+
+	p.TransactionCount = index
+
+	s.projects[projectID] = p
+
+	return nil
+}
+
+func (s *Store) GetRegisterDeltasForProject(projectID uuid.UUID, deltas *[]state.Delta) error {
+	s.mut.RLock()
+	defer s.mut.RUnlock()
+
+	res := make([]state.Delta, 0)
+
+	for _, delta := range s.registerDeltas {
+		if delta.ProjectID == projectID {
+			res = append(res, delta.Delta)
+		}
+	}
+	*deltas = res
 
 	return nil
 }