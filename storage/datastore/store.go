--- conflicted
+++ resolved
@@ -131,14 +131,10 @@
 	return d.get(acc)
 }
 
-<<<<<<< HEAD
-func (d *Datastore) UpdateAccount(input model.UpdateAccount, acc *model.Account) error {
-	ctx, cancel := context.WithTimeout(context.Background(), d.conf.DatastoreTimeout)
-	defer cancel()
-
-=======
 func (d *Datastore) UpdateAccount(input model.UpdateAccount, acc *model.InternalAccount) error {
->>>>>>> 883109a8
+	ctx, cancel := context.WithTimeout(context.Background(), d.conf.DatastoreTimeout)
+	defer cancel()
+
 	acc.ID = input.ID
 	_, txErr := d.dsClient.RunInTransaction(ctx, func(tx *datastore.Transaction) error {
 
