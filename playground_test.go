--- conflicted
+++ resolved
@@ -51,7 +51,6 @@
 }
 `
 
-<<<<<<< HEAD
 type GetProjectTransactionTemplatesResponse struct {
 	Project struct {
 		ID                   string
@@ -62,7 +61,7 @@
 		}
 	}
 }
-=======
+
 const QueryGetProjectScriptTemplates = `
 query($projectId: UUID!) {
   project(id: $projectId) {
@@ -75,7 +74,17 @@
   }
 }
 `
->>>>>>> 46e512e3
+
+type GetProjectScriptTemplatesResponse struct {
+	Project struct {
+		ID              string
+		ScriptTemplates []struct {
+			ID     string
+			Script string
+			Index  int
+		}
+	}
+}
 
 const MutationCreateTransactionTemplate = `
 mutation($projectId: UUID!, $script: String!) {
@@ -147,7 +156,6 @@
 }
 `
 
-<<<<<<< HEAD
 type DeleteTransactionTemplateResponse struct {
 	DeleteTransactionTemplate string
 }
@@ -188,7 +196,7 @@
 		}
 	}
 }
-=======
+
 const MutationCreateScriptTemplate = `
 mutation($projectId: UUID!, $script: String!) {
   createScriptTemplate(input: { projectId: $projectId, script: $script }) {
@@ -233,7 +241,6 @@
   deleteScriptTemplate(id: $templateId)
 }
 `
->>>>>>> 46e512e3
 
 func TestProjects(t *testing.T) {
 	t.Run("Create project", func(t *testing.T) {
@@ -468,7 +475,6 @@
 	})
 }
 
-<<<<<<< HEAD
 func TestTransactionExecutions(t *testing.T) {
 	t.Run("Create execution for non-existent project", func(t *testing.T) {
 		c := newClient()
@@ -488,7 +494,122 @@
 	})
 
 	t.Run("Create simple execution", func(t *testing.T) {
-=======
+		c := newClient()
+
+		projectID := createProject(c)
+
+		var resp CreateTransactionExecutionResponse
+
+		const script = "transaction { execute { log(\"Hello, World!\") } }"
+
+		err := c.Post(
+			MutationCreateTransactionExecution,
+			&resp,
+			client.Var("projectId", projectID),
+			client.Var("script", script),
+		)
+		assert.NoError(t, err)
+
+		assert.Empty(t, resp.CreateTransactionExecution.Error)
+		assert.Contains(t, resp.CreateTransactionExecution.Logs, "\"Hello, World!\"")
+		assert.Equal(t, script, resp.CreateTransactionExecution.Script)
+	})
+
+	t.Run("Multiple executions", func(t *testing.T) {
+		c := newClient()
+
+		projectID := createProject(c)
+
+		var respA CreateTransactionExecutionResponse
+
+		const script = "transaction { execute { Account([], []) } }"
+
+		c.MustPost(
+			MutationCreateTransactionExecution,
+			&respA,
+			client.Var("projectId", projectID),
+			client.Var("script", script),
+		)
+
+		assert.Empty(t, respA.CreateTransactionExecution.Error)
+		require.Len(t, respA.CreateTransactionExecution.Events, 1)
+
+		eventA := respA.CreateTransactionExecution.Events[0]
+
+		// first account should have address 0x01
+		assert.Equal(t, "flow.AccountCreated", eventA.Type)
+		assert.Equal(t, "0000000000000000000000000000000000000001", eventA.Values[0].Value)
+
+		var respB CreateTransactionExecutionResponse
+
+		c.MustPost(
+			MutationCreateTransactionExecution,
+			&respB,
+			client.Var("projectId", projectID),
+			client.Var("script", script),
+		)
+
+		require.Len(t, respB.CreateTransactionExecution.Events, 1)
+
+		eventB := respB.CreateTransactionExecution.Events[0]
+
+		// second account should have address 0x02
+		assert.Equal(t, "flow.AccountCreated", eventB.Type)
+		assert.Equal(t, "0000000000000000000000000000000000000002", eventB.Values[0].Value)
+	})
+
+	t.Run("Multiple executions with cache reset", func(t *testing.T) {
+		// manually construct resolver
+		store := memory.NewStore()
+		computer := vm.NewComputer(store)
+		resolver := playground.NewResolver(store, computer)
+
+		c := newClientWithResolve(resolver)
+
+		projectID := createProject(c)
+
+		var respA CreateTransactionExecutionResponse
+
+		const script = "transaction { execute { Account([], []) } }"
+
+		c.MustPost(
+			MutationCreateTransactionExecution,
+			&respA,
+			client.Var("projectId", projectID),
+			client.Var("script", script),
+		)
+
+		assert.Empty(t, respA.CreateTransactionExecution.Error)
+		require.Len(t, respA.CreateTransactionExecution.Events, 1)
+
+		eventA := respA.CreateTransactionExecution.Events[0]
+
+		// first account should have address 0x01
+		assert.Equal(t, "flow.AccountCreated", eventA.Type)
+		assert.Equal(t, "0000000000000000000000000000000000000001", eventA.Values[0].Value)
+
+		// clear ledger cache
+		computer.ClearCache()
+
+		var respB CreateTransactionExecutionResponse
+
+		c.MustPost(
+			MutationCreateTransactionExecution,
+			&respB,
+			client.Var("projectId", projectID),
+			client.Var("script", script),
+		)
+
+		require.Len(t, respB.CreateTransactionExecution.Events, 1)
+
+		eventB := respB.CreateTransactionExecution.Events[0]
+
+		// second account should have address 0x02
+		assert.Equal(t, "flow.AccountCreated", eventB.Type)
+		assert.Equal(t, "0000000000000000000000000000000000000002", eventB.Values[0].Value)
+	})
+}
+
 func TestScriptTemplates(t *testing.T) {
 	t.Run("Create script template", func(t *testing.T) {
 		c := newClient()
@@ -515,30 +636,10 @@
 	})
 
 	t.Run("Get script template", func(t *testing.T) {
->>>>>>> 46e512e3
-		c := newClient()
-
-		projectID := createProject(c)
-
-<<<<<<< HEAD
-		var resp CreateTransactionExecutionResponse
-
-		const script = "transaction { execute { log(\"Hello, World!\") } }"
-
-		c.MustPost(
-			MutationCreateTransactionExecution,
-			&resp,
-			client.Var("projectId", projectID),
-			client.Var("script", script),
-		)
-
-		assert.Empty(t, resp.CreateTransactionExecution.Error)
-		assert.Contains(t, resp.CreateTransactionExecution.Logs, "\"Hello, World!\"")
-		assert.Equal(t, script, resp.CreateTransactionExecution.Script)
-	})
-
-	t.Run("Multiple executions", func(t *testing.T) {
-=======
+		c := newClient()
+
+		projectID := createProject(c)
+
 		var respA struct {
 			CreateScriptTemplate struct {
 				ID     string
@@ -595,100 +696,10 @@
 	})
 
 	t.Run("Update script template", func(t *testing.T) {
->>>>>>> 46e512e3
-		c := newClient()
-
-		projectID := createProject(c)
-
-<<<<<<< HEAD
-		var respA CreateTransactionExecutionResponse
-
-		const script = "transaction { execute { Account([], []) } }"
-
-		c.MustPost(
-			MutationCreateTransactionExecution,
-			&respA,
-			client.Var("projectId", projectID),
-			client.Var("script", script),
-		)
-
-		assert.Empty(t, respA.CreateTransactionExecution.Error)
-		require.Len(t, respA.CreateTransactionExecution.Events, 1)
-
-		eventA := respA.CreateTransactionExecution.Events[0]
-
-		// first account should have address 0x01
-		assert.Equal(t, "flow.AccountCreated", eventA.Type)
-		assert.Equal(t, "0000000000000000000000000000000000000001", eventA.Values[0].Value)
-
-		var respB CreateTransactionExecutionResponse
-
-		c.MustPost(
-			MutationCreateTransactionExecution,
-			&respB,
-			client.Var("projectId", projectID),
-			client.Var("script", script),
-		)
-
-		require.Len(t, respB.CreateTransactionExecution.Events, 1)
-
-		eventB := respB.CreateTransactionExecution.Events[0]
-
-		// second account should have address 0x02
-		assert.Equal(t, "flow.AccountCreated", eventB.Type)
-		assert.Equal(t, "0000000000000000000000000000000000000002", eventB.Values[0].Value)
-	})
-
-	t.Run("Multiple executions with cache reset", func(t *testing.T) {
-		// manually construct resolver
-		store := memory.NewStore()
-		computer := vm.NewComputer(store)
-		resolver := playground.NewResolver(store, computer)
-
-		c := newClientWithResolve(resolver)
-
-		projectID := createProject(c)
-
-		var respA CreateTransactionExecutionResponse
-
-		const script = "transaction { execute { Account([], []) } }"
-
-		c.MustPost(
-			MutationCreateTransactionExecution,
-			&respA,
-			client.Var("projectId", projectID),
-			client.Var("script", script),
-		)
-
-		assert.Empty(t, respA.CreateTransactionExecution.Error)
-		require.Len(t, respA.CreateTransactionExecution.Events, 1)
-
-		eventA := respA.CreateTransactionExecution.Events[0]
-
-		// first account should have address 0x01
-		assert.Equal(t, "flow.AccountCreated", eventA.Type)
-		assert.Equal(t, "0000000000000000000000000000000000000001", eventA.Values[0].Value)
-
-		// clear ledger cache
-		computer.ClearCache()
-
-		var respB CreateTransactionExecutionResponse
-
-		c.MustPost(
-			MutationCreateTransactionExecution,
-			&respB,
-			client.Var("projectId", projectID),
-			client.Var("script", script),
-		)
-
-		require.Len(t, respB.CreateTransactionExecution.Events, 1)
-
-		eventB := respB.CreateTransactionExecution.Events[0]
-
-		// second account should have address 0x02
-		assert.Equal(t, "flow.AccountCreated", eventB.Type)
-		assert.Equal(t, "0000000000000000000000000000000000000002", eventB.Values[0].Value)
-=======
+		c := newClient()
+
+		projectID := createProject(c)
+
 		var respA struct {
 			CreateScriptTemplate struct {
 				ID     string
@@ -841,7 +852,6 @@
 		c.MustPost(MutationDeleteScriptTemplate, &resp, client.Var("templateId", templateID))
 
 		assert.Equal(t, templateID, resp.DeleteScriptTemplate)
->>>>>>> 46e512e3
 	})
 }
 
