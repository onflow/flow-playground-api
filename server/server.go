/*
 * Flow Playground
 *
 * Copyright 2019-2021 Dapper Labs, Inc.
 *
 * Licensed under the Apache License, Version 2.0 (the "License");
 * you may not use this file except in compliance with the License.
 * You may obtain a copy of the License at
 *
 *   http://www.apache.org/licenses/LICENSE-2.0
 *
 * Unless required by applicable law or agreed to in writing, software
 * distributed under the License is distributed on an "AS IS" BASIS,
 * WITHOUT WARRANTIES OR CONDITIONS OF ANY KIND, either express or implied.
 * See the License for the specific language governing permissions and
 * limitations under the License.
 */

package main

import (
	"context"
	"fmt"
	"github.com/dapperlabs/flow-playground-api/middleware/monitoring"
	"log"
	"net/http"
	"strings"
	"time"

	"github.com/dapperlabs/flow-playground-api/middleware/monitoring"
	"github.com/go-chi/render"
	"github.com/rs/zerolog"

	"github.com/dapperlabs/flow-playground-api/controller"

	"github.com/99designs/gqlgen/handler"

	"github.com/Masterminds/semver"
	stackdriver "github.com/TV4/logrus-stackdriver-formatter"
	"github.com/go-chi/chi"
	gsessions "github.com/gorilla/sessions"
	"github.com/kelseyhightower/envconfig"

	"github.com/rs/cors"
	"github.com/sirupsen/logrus"

	playground "github.com/dapperlabs/flow-playground-api"
	"github.com/dapperlabs/flow-playground-api/auth"
	"github.com/dapperlabs/flow-playground-api/build"
	"github.com/dapperlabs/flow-playground-api/compute"
	"github.com/dapperlabs/flow-playground-api/middleware/errors"
	"github.com/dapperlabs/flow-playground-api/middleware/httpcontext"
	"github.com/dapperlabs/flow-playground-api/middleware/sessions"
	"github.com/dapperlabs/flow-playground-api/storage"
	"github.com/dapperlabs/flow-playground-api/storage/datastore"
	"github.com/dapperlabs/flow-playground-api/storage/memory"

	"github.com/getsentry/sentry-go"
)

type Config struct {
	Port                       int           `default:"8080"`
	Debug                      bool          `default:"false"`
	AllowedOrigins             []string      `default:"http://localhost:3000"`
	SessionAuthKey             string        `default:"428ce08c21b93e5f0eca24fbeb0c7673"`
	SessionMaxAge              time.Duration `default:"157680000s"`
	SessionCookiesSecure       bool          `default:"true"`
	SessionCookiesHTTPOnly     bool          `default:"true"`
	SessionCookiesSameSiteNone bool          `default:"false"`
	LedgerCacheSize            int           `default:"128"`
	PlaygroundBaseURL          string        `default:"http://localhost:3000"`
	StorageBackend             string
}

type DatastoreConfig struct {
	GCPProjectID string        `required:"true"`
	Timeout      time.Duration `default:"5s"`
}

type SentryConfig struct {
	Dsn              string `default:"https://e8ff473e48aa4962b1a518411489ec5d@o114654.ingest.sentry.io/6398442"`
	Debug            bool   `default:"true"`
	AttachStacktrace bool   `default:"true"`
}

const sessionName = "flow-playground"

func main() {
	var sentryConf SentryConfig

	if err := envconfig.Process("SENTRY", &sentryConf); err != nil {
		log.Fatal(err)
	}

	err := sentry.Init(sentry.ClientOptions{
		Dsn:              sentryConf.Dsn,
		Debug:            sentryConf.Debug,
		AttachStacktrace: sentryConf.AttachStacktrace,
		BeforeSend: func(event *sentry.Event, hint *sentry.EventHint) *sentry.Event {
			if hint.Context != nil {
				if sentryLevel, ok := errors.SentryLogLevel(hint.Context); ok {
					event.Level = sentryLevel
				}
			}
			return event
		},
	})

	if err != nil {
		log.Fatalf("sentry.Init: %s", err)
	}

	defer sentry.Flush(2 * time.Second)
	defer sentry.Recover()

	var conf Config

	if err := envconfig.Process("FLOW", &conf); err != nil {
		log.Fatal(err)
	}

	var store storage.Store

	if strings.EqualFold(conf.StorageBackend, "datastore") {
		var datastoreConf DatastoreConfig

		if err := envconfig.Process("FLOW_DATASTORE", &datastoreConf); err != nil {
			log.Fatal(err)
		}

		var err error
		store, err = datastore.NewDatastore(
			context.Background(),
			&datastore.Config{
				DatastoreProjectID: datastoreConf.GCPProjectID,
				DatastoreTimeout:   datastoreConf.Timeout,
			},
		)
		if err != nil {
			log.Fatal(err)
		}
	} else {
		store = memory.NewStore()
	}

	computer, err := compute.NewComputer(zerolog.Nop(), conf.LedgerCacheSize)
	if err != nil {
		log.Fatal(err)
	}

	sessionAuthKey := []byte(conf.SessionAuthKey)

	authenticator := auth.NewAuthenticator(store, sessionName)

	resolver := playground.NewResolver(build.Version(), store, computer, authenticator)

	router := chi.NewRouter()
	router.Use(monitoring.Middleware())

	if conf.Debug {
		router.Handle("/", handler.Playground("GraphQL playground", "/query"))
	}

	logger := logrus.StandardLogger()
	logger.Formatter = stackdriver.NewFormatter(stackdriver.WithService("flow-playground"))
	entry := logrus.NewEntry(logger)

	router.Route("/query", func(r chi.Router) {
		// Add CORS middleware around every request
		// See https://github.com/rs/cors for full option listing
		r.Use(cors.New(cors.Options{
			AllowedOrigins:   conf.AllowedOrigins,
			AllowCredentials: true,
			Debug:            conf.Debug,
		}).Handler)

		cookieStore := gsessions.NewCookieStore(sessionAuthKey)
		cookieStore.MaxAge(int(conf.SessionMaxAge.Seconds()))

		cookieStore.Options.Secure = conf.SessionCookiesSecure
		cookieStore.Options.HttpOnly = conf.SessionCookiesHTTPOnly

		if conf.SessionCookiesSameSiteNone {
			cookieStore.Options.SameSite = http.SameSiteNoneMode
		}

		// Create a new hub for this subroutine and bind current client and handle to scope
		localHub := sentry.CurrentHub().Clone()
		localHub.ConfigureScope(func(scope *sentry.Scope) {
			scope.SetTag("query", "/query")
		})

		defer func() {
			err := recover()
			if err != nil {
				localHub.Recover(err)
				sentry.Flush(time.Second * 5)
			}
		}()

		r.Use(httpcontext.Middleware())
		r.Use(sessions.Middleware(cookieStore))
		r.Use(monitoring.Middleware())
<<<<<<< HEAD

		//handler.ResponseFunc(errors.Middleware(entry, localHub)),
=======
>>>>>>> 97765aed

		r.Handle(
			"/",
			playground.GraphQLHandler(
				resolver,
				handler.RequestMiddleware(errors.Middleware(entry, localHub)),
<<<<<<< HEAD
=======
				handler.RequestMiddleware(prometheus.RequestMiddleware()),
				handler.ResolverMiddleware(prometheus.ResolverMiddleware()),
>>>>>>> 97765aed
			),
		)
	})

	embedsHandler := controller.NewEmbedsHandler(store, conf.PlaygroundBaseURL)
	router.Handle("/embed", embedsHandler)

	utilsHandler := controller.NewUtilsHandler()
	router.Route("/utils", func(r chi.Router) {
		// Add CORS middleware around every request
		// See https://github.com/rs/cors for full option listing
		r.Use(cors.New(cors.Options{
			AllowedOrigins: conf.AllowedOrigins,
			Debug:          conf.Debug,
		}).Handler)

		r.Use(render.SetContentType(render.ContentTypeJSON))
		r.HandleFunc("/version", utilsHandler.VersionHandler)
	})

	router.HandleFunc("/ping", ping)

	logStartMessage(build.Version())

	log.Printf("Connect to http://localhost:%d/ for GraphQL playground", conf.Port)
	log.Fatal(http.ListenAndServe(fmt.Sprintf(":%d", conf.Port), router))
}

func ping(w http.ResponseWriter, r *http.Request) {
	w.WriteHeader(200)
	_, _ = w.Write([]byte("ok"))
}

func logStartMessage(version *semver.Version) {
	if version != nil {
		log.Printf("Starting Playground API (Version %s)", version)
	} else {
		log.Print("Starting Playground API")
	}
}<|MERGE_RESOLUTION|>--- conflicted
+++ resolved
@@ -21,11 +21,12 @@
 import (
 	"context"
 	"fmt"
-	"github.com/dapperlabs/flow-playground-api/middleware/monitoring"
 	"log"
 	"net/http"
 	"strings"
 	"time"
+
+	"github.com/dapperlabs/flow-playground-api/middleware/monitoring"
 
 	"github.com/dapperlabs/flow-playground-api/middleware/monitoring"
 	"github.com/go-chi/render"
@@ -201,22 +202,12 @@
 		r.Use(httpcontext.Middleware())
 		r.Use(sessions.Middleware(cookieStore))
 		r.Use(monitoring.Middleware())
-<<<<<<< HEAD
-
-		//handler.ResponseFunc(errors.Middleware(entry, localHub)),
-=======
->>>>>>> 97765aed
 
 		r.Handle(
 			"/",
 			playground.GraphQLHandler(
 				resolver,
 				handler.RequestMiddleware(errors.Middleware(entry, localHub)),
-<<<<<<< HEAD
-=======
-				handler.RequestMiddleware(prometheus.RequestMiddleware()),
-				handler.ResolverMiddleware(prometheus.ResolverMiddleware()),
->>>>>>> 97765aed
 			),
 		)
 	})
