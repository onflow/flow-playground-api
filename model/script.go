/*
 * Flow Playground
 *
 * Copyright 2019 Dapper Labs, Inc.
 *
 * Licensed under the Apache License, Version 2.0 (the "License");
 * you may not use this file except in compliance with the License.
 * You may obtain a copy of the License at
 *
 *   http://www.apache.org/licenses/LICENSE-2.0
 *
 * Unless required by applicable law or agreed to in writing, software
 * distributed under the License is distributed on an "AS IS" BASIS,
 * WITHOUT WARRANTIES OR CONDITIONS OF ANY KIND, either express or implied.
 * See the License for the specific language governing permissions and
 * limitations under the License.
 */

package model

import (
	"github.com/google/uuid"
	jsoncdc "github.com/onflow/cadence/encoding/json"
	"github.com/onflow/flow-emulator/types"
)

type ScriptTemplate struct {
	ID        uuid.UUID
	ProjectID uuid.UUID
	Title     string
	Index     int
	Script    string
}

func ScriptExecutionFromFlow(result *types.ScriptResult, projectID uuid.UUID, script string, arguments []string) *ScriptExecution {
	exe := &ScriptExecution{
		ID:        uuid.New(),
		ProjectID: projectID,
		Script:    script,
		Arguments: arguments,
		Logs:      result.Logs,
	}

	if result.Error != nil {
		exe.Errors = ProgramErrorFromFlow(result.Error)
	} else {
		enc, _ := jsoncdc.Encode(result.Value)
		exe.Value = string(enc)
	}

	return exe
}

type ScriptExecution struct {
	ID        uuid.UUID
	ProjectID uuid.UUID
	Index     int
	Script    string
	Arguments []string `gorm:"serializer:json"`
	Value     string
	Errors    []ProgramError `gorm:"serializer:json"`
	Logs      []string       `gorm:"serializer:json"`
<<<<<<< HEAD
=======
}

func (u *UpdateScriptTemplate) Validate() error {
	if u.Title == nil && u.Script == nil && u.Index == nil {
		return errors.Wrap(missingValuesError, "title, script, index")
	}
	return nil
>>>>>>> 941f5c4b
}<|MERGE_RESOLUTION|>--- conflicted
+++ resolved
@@ -60,8 +60,6 @@
 	Value     string
 	Errors    []ProgramError `gorm:"serializer:json"`
 	Logs      []string       `gorm:"serializer:json"`
-<<<<<<< HEAD
-=======
 }
 
 func (u *UpdateScriptTemplate) Validate() error {
@@ -69,5 +67,4 @@
 		return errors.Wrap(missingValuesError, "title, script, index")
 	}
 	return nil
->>>>>>> 941f5c4b
 }