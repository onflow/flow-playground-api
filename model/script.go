package model

import (
	"cloud.google.com/go/datastore"
	"github.com/pkg/errors"
)

type ScriptTemplate struct {
<<<<<<< HEAD
	ID        uuid.UUID
	ProjectID uuid.UUID
	Title     string
	Index     int
	Script    string
=======
	ProjectChildID
	Index  int
	Script string
>>>>>>> 6fa3d1cd
}

func (s *ScriptTemplate) NameKey() *datastore.Key {
	return datastore.NameKey("ScriptTemplate", s.ID.String(), ProjectNameKey(s.ProjectID))
}

func (s *ScriptTemplate) Load(ps []datastore.Property) error {
	tmp := struct {
		ID        string
		ProjectID string
		Index     int
		Script    string
	}{}

	if err := datastore.LoadStruct(&tmp, ps); err != nil {
		return err
	}

	if err := s.ID.UnmarshalText([]byte(tmp.ID)); err != nil {
		return errors.Wrap(err, "failed to decode UUID")
	}
	if err := s.ProjectID.UnmarshalText([]byte(tmp.ProjectID)); err != nil {
		return errors.Wrap(err, "failed to decode UUID")
	}
	s.Index = tmp.Index
	s.Script = tmp.Script
	return nil
}

func (s *ScriptTemplate) Save() ([]datastore.Property, error) {
	return []datastore.Property{
		{
			Name:  "ID",
			Value: s.ID.String(),
		},
		{
			Name:  "ProjectID",
			Value: s.ProjectID.String(),
		},
		{
			Name:  "Index",
			Value: s.Index,
		},
		{
			Name:    "Script",
			Value:   s.Script,
			NoIndex: true,
		},
	}, nil
}

type ScriptExecution struct {
	ProjectChildID
	Index  int
	Script string
	Value  string
	Error  *string
	Logs   []string
}

func (s *ScriptExecution) NameKey() *datastore.Key {
	return datastore.NameKey("ScriptExecution", s.ID.String(), ProjectNameKey(s.ProjectID))
}

func (s *ScriptExecution) Load(ps []datastore.Property) error {
	tmp := struct {
		ID        string
		ProjectID string
		Index     int
		Script    string
		Value     string
		Error     *string
		Logs      []string
	}{}

	if err := datastore.LoadStruct(&tmp, ps); err != nil {
		return err
	}

	if err := s.ID.UnmarshalText([]byte(tmp.ID)); err != nil {
		return errors.Wrap(err, "failed to decode UUID")
	}
	if err := s.ProjectID.UnmarshalText([]byte(tmp.ProjectID)); err != nil {
		return errors.Wrap(err, "failed to decode UUID")
	}
	s.Index = tmp.Index
	s.Script = tmp.Script
	s.Value = tmp.Value
	s.Error = tmp.Error
	s.Logs = tmp.Logs
	return nil
}

func (s *ScriptExecution) Save() ([]datastore.Property, error) {
	return []datastore.Property{
		{
			Name:  "ID",
			Value: s.ID.String(),
		},
		{
			Name:  "ProjectID",
			Value: s.ProjectID.String(),
		},
		{
			Name:  "Index",
			Value: s.Index,
		},
		{
			Name:    "Script",
			Value:   s.Script,
			NoIndex: true,
		},
		{
			Name:  "Value",
			Value: s.Value,
		},
		{
			Name:  "Error",
			Value: s.Error,
		},
		{
			Name:  "Logs",
			Value: s.Logs,
		},
	}, nil
}<|MERGE_RESOLUTION|>--- conflicted
+++ resolved
@@ -6,17 +6,10 @@
 )
 
 type ScriptTemplate struct {
-<<<<<<< HEAD
-	ID        uuid.UUID
-	ProjectID uuid.UUID
-	Title     string
-	Index     int
-	Script    string
-=======
 	ProjectChildID
+	Title  string
 	Index  int
 	Script string
->>>>>>> 6fa3d1cd
 }
 
 func (s *ScriptTemplate) NameKey() *datastore.Key {
@@ -27,6 +20,7 @@
 	tmp := struct {
 		ID        string
 		ProjectID string
+		Title     string
 		Index     int
 		Script    string
 	}{}
@@ -41,6 +35,7 @@
 	if err := s.ProjectID.UnmarshalText([]byte(tmp.ProjectID)); err != nil {
 		return errors.Wrap(err, "failed to decode UUID")
 	}
+	s.Title = tmp.Title
 	s.Index = tmp.Index
 	s.Script = tmp.Script
 	return nil
@@ -55,6 +50,10 @@
 		{
 			Name:  "ProjectID",
 			Value: s.ProjectID.String(),
+		},
+		{
+			Name:  "Title",
+			Value: s.Title,
 		},
 		{
 			Name:  "Index",
