--- conflicted
+++ resolved
@@ -80,8 +80,6 @@
 		Version:     p.Version,
 		Mutable:     false,
 	}
-<<<<<<< HEAD
-=======
 }
 
 func (u *UpdateProject) Validate() error {
@@ -89,5 +87,4 @@
 		return errors.Wrap(missingValuesError, "title, readme, persist, description")
 	}
 	return nil
->>>>>>> 941f5c4b
 }