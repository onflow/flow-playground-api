--- conflicted
+++ resolved
@@ -55,24 +55,16 @@
 
 func (p *InternalProject) Load(ps []datastore.Property) error {
 	tmp := struct {
-<<<<<<< HEAD
 		ID                        string
-		PrivateID                 string
+		Secret                    string
 		PublicID                  string
 		ParentID                  *string
+		Seed                      int
 		TransactionCount          int
 		TransactionExecutionCount int
 		TransactionTemplateCount  int
 		ScriptTemplateCount       int
 		Persist                   bool
-=======
-		ID               string
-		Secret           string
-		PublicID         string
-		ParentID         *string
-		TransactionCount int
-		Persist          bool
->>>>>>> 8e9a2795
 	}{}
 
 	if err := datastore.LoadStruct(&tmp, ps); err != nil {
@@ -95,7 +87,7 @@
 	} else {
 		p.ParentID = nil
 	}
-
+	p.Seed = tmp.Seed
 	p.TransactionCount = tmp.TransactionCount
 	p.TransactionExecutionCount = tmp.TransactionExecutionCount
 	p.TransactionTemplateCount = tmp.TransactionTemplateCount
@@ -129,6 +121,10 @@
 			Value: parentID,
 		},
 		{
+			Name:  "Seed",
+			Value: p.Seed,
+		},
+		{
 			Name:  "TransactionCount",
 			Value: p.TransactionCount,
 		},
@@ -152,13 +148,12 @@
 }
 
 type Project struct {
-<<<<<<< HEAD
-	ID        uuid.UUID
-	PrivateID *uuid.UUID
-	PublicID  uuid.UUID
-	ParentID  *uuid.UUID
-	Persist   bool
-	Mutable   bool
+	ID       uuid.UUID
+	PublicID uuid.UUID
+	ParentID *uuid.UUID
+	Seed     int
+	Persist  bool
+	Mutable  bool
 }
 
 type ProjectChildID struct {
@@ -168,12 +163,4 @@
 
 func NewProjectChildID(id uuid.UUID, projectID uuid.UUID) ProjectChildID {
 	return ProjectChildID{ID: id, ProjectID: projectID}
-=======
-	ID       uuid.UUID
-	PublicID uuid.UUID
-	ParentID *uuid.UUID
-	Seed     int
-	Persist  bool
-	Mutable  bool
->>>>>>> 8e9a2795
 }