--- conflicted
+++ resolved
@@ -7,9 +7,8 @@
 )
 
 type InternalProject struct {
-<<<<<<< HEAD
 	ID                        uuid.UUID
-	PrivateID                 uuid.UUID
+	Secret                    uuid.UUID
 	PublicID                  uuid.UUID
 	ParentID                  *uuid.UUID
 	TransactionCount          int
@@ -17,15 +16,6 @@
 	TransactionTemplateCount  int
 	ScriptTemplateCount       int
 	Persist                   bool
-=======
-	ID               uuid.UUID
-	Secret           uuid.UUID
-	PublicID         uuid.UUID
-	ParentID         *uuid.UUID
-	Seed             int
-	TransactionCount int
-	Persist          bool
->>>>>>> e28ceaa5
 }
 
 // ExportPublicMutable converts the internal project to its public representation
