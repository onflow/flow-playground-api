package model

import (
	"bytes"
	"encoding/gob"
	"encoding/json"

	"cloud.google.com/go/datastore"
	"github.com/dapperlabs/flow-go/language/runtime/interpreter"
	"github.com/google/uuid"
	"github.com/pkg/errors"

	"github.com/dapperlabs/flow-playground-api/encoding"
)

<<<<<<< HEAD
type Account struct {
	ProjectChildID
=======
type InternalAccount struct {
	ID                uuid.UUID
	ProjectID         uuid.UUID
>>>>>>> 27df5cb5
	Index             int
	Address           Address
	DraftCode         string
	DeployedCode      string
	DeployedContracts []string
	State             map[string][]byte
}

type UpdateAccount struct {
	ID                uuid.UUID `json:"id"`
	ProjectID         uuid.UUID `json:"projectId"`
	DraftCode         *string   `json:"draftCode"`
	DeployedCode      *string   `json:"deployedCode"`
	DeployedContracts *[]string
}

<<<<<<< HEAD
func (a *Account) NameKey() *datastore.Key {
	return datastore.NameKey("Account", a.ID.String(), ProjectNameKey(a.ProjectID))
=======
func (a *InternalAccount) NameKey() *datastore.Key {
	return datastore.NameKey("Account", a.ID.String(), nil)
>>>>>>> 27df5cb5
}

func (a *InternalAccount) Load(ps []datastore.Property) error {
	tmp := struct {
		ID           string
		ProjectID    string
		Index        int
		Address      []byte
		DraftCode    string
		DeployedCode string
	}{}

	if err := datastore.LoadStruct(&tmp, ps); err != nil {
		return err
	}

	if err := a.ID.UnmarshalText([]byte(tmp.ID)); err != nil {
		return errors.Wrap(err, "failed to decode UUID")
	}
	if err := a.ProjectID.UnmarshalText([]byte(tmp.ProjectID)); err != nil {
		return errors.Wrap(err, "failed to decode UUID")
	}
	a.Index = tmp.Index
	copy(a.Address[:], tmp.Address[:])
	a.DraftCode = tmp.DraftCode
	a.DeployedCode = tmp.DeployedCode
	return nil
}

func (a *InternalAccount) Save() ([]datastore.Property, error) {
	return []datastore.Property{
		{
			Name:  "ID",
			Value: a.ID.String(),
		},
		{
			Name:  "ProjectID",
			Value: a.ProjectID.String(),
		},
		{
			Name:  "Index",
			Value: a.Index,
		},
		{
			Name:  "Address",
			Value: a.Address[:],
		},
		{
			Name:  "DraftCode",
			Value: a.DraftCode,
		},
		{
			Name:  "DeployedCode",
			Value: a.DeployedCode,
		},
	}, nil
}

func (a *InternalAccount) Export() *Account {
	return &Account{
		ID:                a.ID,
		ProjectID:         a.ProjectID,
		Index:             a.Index,
		Address:           a.Address,
		DraftCode:         a.DraftCode,
		DeployedCode:      a.DeployedCode,
		DeployedContracts: a.DeployedContracts,
		// NOTE: State left intentionally blank
	}
}

func (a *InternalAccount) ExportWithJSONState() (*Account, error) {
	state := make(map[string]encoding.Value, len(a.State))

	for key, valueData := range a.State {
		if len(valueData) == 0 {
			continue
		}

		var interpreterValue interpreter.Value

		decoder := gob.NewDecoder(bytes.NewReader(valueData))
		err := decoder.Decode(&interpreterValue)
		if err != nil {
			return nil, errors.Wrap(err, "failed to decode value")
		}

		convertedValue, err := encoding.ConvertValue(interpreterValue)
		if err != nil {
			return nil, errors.Wrap(err, "failed to convert value")
		}

		state[key] = convertedValue
	}

	encoded, err := json.Marshal(state)
	if err != nil {
		return nil, errors.Wrap(err, "failed to encode to JSON")
	}

	exported := a.Export()
	exported.State = string(encoded)

	return exported, nil
}

type Account struct {
	ID                uuid.UUID
	ProjectID         uuid.UUID
	Index             int
	Address           Address
	DraftCode         string
	DeployedCode      string
	DeployedContracts []string
	State             string
}<|MERGE_RESOLUTION|>--- conflicted
+++ resolved
@@ -13,14 +13,8 @@
 	"github.com/dapperlabs/flow-playground-api/encoding"
 )
 
-<<<<<<< HEAD
-type Account struct {
+type InternalAccount struct {
 	ProjectChildID
-=======
-type InternalAccount struct {
-	ID                uuid.UUID
-	ProjectID         uuid.UUID
->>>>>>> 27df5cb5
 	Index             int
 	Address           Address
 	DraftCode         string
@@ -37,13 +31,8 @@
 	DeployedContracts *[]string
 }
 
-<<<<<<< HEAD
-func (a *Account) NameKey() *datastore.Key {
+func (a *InternalAccount) NameKey() *datastore.Key {
 	return datastore.NameKey("Account", a.ID.String(), ProjectNameKey(a.ProjectID))
-=======
-func (a *InternalAccount) NameKey() *datastore.Key {
-	return datastore.NameKey("Account", a.ID.String(), nil)
->>>>>>> 27df5cb5
 }
 
 func (a *InternalAccount) Load(ps []datastore.Property) error {
