--- conflicted
+++ resolved
@@ -94,15 +94,8 @@
 }
 
 func (r *mutationResolver) authorize(ctx context.Context, ID uuid.UUID) error {
-<<<<<<< HEAD
 	proj, err := r.projects.Get(ID)
 
-=======
-	telemetry.StartRuntimeCalculation()
-	defer telemetry.EndRuntimeCalculation()
-
-	proj, err := r.projects.Get(ID)
->>>>>>> 272f6fc1
 	if err != nil {
 		return errors.Wrap(err, "failed to get project")
 	}
@@ -117,7 +110,7 @@
 func (r *mutationResolver) CreateProject(ctx context.Context, input model.NewProject) (*model.Project, error) {
 	user, err := r.auth.GetOrCreateUser(ctx)
 	if err != nil {
-		return nil, errors.Wrap(err, "1 failed to get or create user")
+		return nil, errors.Wrap(err, "failed to get or create user")
 	}
 
 	proj, err := r.projects.Create(user, input)
@@ -131,13 +124,6 @@
 }
 
 func (r *mutationResolver) UpdateProject(ctx context.Context, input model.UpdateProject) (*model.Project, error) {
-<<<<<<< HEAD
-=======
-	telemetry.StartRuntimeCalculation()
-	defer telemetry.EndRuntimeCalculation()
-	telemetry.DebugLog("[resolver] update project")
-
->>>>>>> 272f6fc1
 	err := r.authorize(ctx, input.ID)
 	if err != nil {
 		return nil, err
