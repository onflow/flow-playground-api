/*
 * Flow Playground
 *
 * Copyright 2019 Dapper Labs, Inc.
 *
 * Licensed under the Apache License, Version 2.0 (the "License");
 * you may not use this file except in compliance with the License.
 * You may obtain a copy of the License at
 *
 *   http://www.apache.org/licenses/LICENSE-2.0
 *
 * Unless required by applicable law or agreed to in writing, software
 * distributed under the License is distributed on an "AS IS" BASIS,
 * WITHOUT WARRANTIES OR CONDITIONS OF ANY KIND, either express or implied.
 * See the License for the specific language governing permissions and
 * limitations under the License.
 */

package controller

import (
<<<<<<< HEAD
	"github.com/kelseyhightower/envconfig"
=======
	"fmt"
	"github.com/kelseyhightower/envconfig"
	"github.com/onflow/flow-go-sdk"
>>>>>>> 941f5c4b
	"github.com/stretchr/testify/assert"
	"os"
	"strings"
	"testing"

	"github.com/dapperlabs/flow-playground-api/blockchain"
	"github.com/dapperlabs/flow-playground-api/model"
	"github.com/dapperlabs/flow-playground-api/storage"
	"github.com/google/uuid"
	"github.com/stretchr/testify/require"
)

func createStore() storage.Store {
	var store storage.Store

	if strings.EqualFold(os.Getenv("FLOW_STORAGEBACKEND"), storage.PostgreSQL) {
		var datastoreConf storage.DatabaseConfig
		if err := envconfig.Process("FLOW_DB", &datastoreConf); err != nil {
			panic(err)
		}

		store = storage.NewPostgreSQL(&datastoreConf)
	} else {
		store = storage.NewInMemory()
	}

	return store
}

func createUser(store storage.Store) *model.User {
	user := &model.User{
		ID: uuid.New(),
	}

	err := store.InsertUser(user)
	if err != nil {
		panic(err)
	}
	return user
}

func createProjects() (*Projects, storage.Store, *model.User) {
	store := createStore()
	user := createUser(store)
	chain := blockchain.NewProjects(store, 5)
	return NewProjects(version, store, chain), store, user
}

<<<<<<< HEAD
=======
func createControllers() (storage.Store, *model.User, *blockchain.Projects, *Projects, *Transactions, *Scripts, *Accounts) {
	store := createStore()
	user := createUser(store)
	chain := blockchain.NewProjects(store, 5)
	projects := NewProjects(version, store, chain)
	txs := NewTransactions(store, chain)
	scripts := NewScripts(store, chain)
	accs := NewAccounts(store, chain)

	return store, user, chain, projects, txs, scripts, accs
}

>>>>>>> 941f5c4b
func seedProject(projects *Projects, user *model.User) *model.Project {
	project, _ := projects.Create(user, model.NewProject{
		Title:                "test title",
		Description:          "test description",
		Readme:               "test readme",
		Seed:                 1,
		Accounts:             []string{"a"},
		TransactionTemplates: nil,
		ScriptTemplates:      nil,
	})
	return project
}

func Test_CreateProject(t *testing.T) {
	projects, store, user := createProjects()

	t.Run("successful creation", func(t *testing.T) {
		title := "test title"
		desc := "test desc"
		readme := "test readme"

		project, err := projects.Create(user, model.NewProject{
			Title:                title,
			Description:          desc,
			Readme:               readme,
			Seed:                 1,
			Accounts:             []string{"a"},
			TransactionTemplates: nil,
			ScriptTemplates:      nil,
		})
		require.NoError(t, err)
		assert.Equal(t, title, project.Title)
		assert.Equal(t, desc, project.Description)
		assert.Equal(t, readme, project.Readme)
		assert.Equal(t, 1, project.Seed)
		assert.False(t, project.Persist)
		assert.Equal(t, user.ID, project.UserID)

		var dbProj model.Project
		err = store.GetProject(project.ID, &dbProj)
		require.NoError(t, err)

		assert.Equal(t, project.Title, dbProj.Title)
		assert.Equal(t, project.Description, dbProj.Description)
		assert.Equal(t, 5, dbProj.TransactionExecutionCount)
	})

	t.Run("successful update", func(t *testing.T) {
		projects, store, user := createProjects()
		proj := seedProject(projects, user)

		title := "update title"
		desc := "update desc"
		readme := "readme"
		persist := true

		updated, err := projects.Update(model.UpdateProject{
			ID:          proj.ID,
			Title:       &title,
			Description: &desc,
			Readme:      &readme,
			Persist:     &persist,
		})
		require.NoError(t, err)
		assert.Equal(t, desc, updated.Description)
		assert.Equal(t, title, updated.Title)
		assert.Equal(t, readme, updated.Readme)
		assert.Equal(t, persist, updated.Persist)

		var dbProj model.Project
		err = store.GetProject(proj.ID, &dbProj)
		require.NoError(t, err)
		assert.Equal(t, dbProj.ID, updated.ID)
		assert.Equal(t, dbProj.Description, updated.Description)
		assert.Equal(t, dbProj.Persist, updated.Persist)
	})

	t.Run("reset state", func(t *testing.T) {
		projects, store, user := createProjects()
		proj := seedProject(projects, user)

		err := store.InsertTransactionExecution(&model.TransactionExecution{
			ID:        uuid.New(),
			ProjectID: proj.ID,
			Index:     6,
			Script:    "test",
		})
		require.NoError(t, err)

		accounts, err := projects.Reset(proj)
		assert.NoError(t, err)
		require.Len(t, accounts, 5)

		var dbProj model.Project
		err = store.GetProject(proj.ID, &dbProj)
		require.NoError(t, err)

		assert.Equal(t, 5, dbProj.TransactionExecutionCount)
	})
}

func Test_StateRecreation(t *testing.T) {
	_, user, _, projects, transactions, _, accounts := createControllers()

	contract1 := `pub contract HelloWorld { 
		init() {
			log("hello")
		} 
	}`

	tx1 := `transaction {
		prepare(auth: AuthAccount) {}
		execute {
			log("hello tx")		
		}
	}`

	script1 := `pub fun main(): Int {
		return 42;
	}`

	txTpls := []*model.NewProjectTransactionTemplate{{
		Title:  "tx template 1",
		Script: tx1,
	}}

	scTpls := []*model.NewProjectScriptTemplate{{
		Title:  "script template 1",
		Script: script1,
	}}

	newProject := model.NewProject{
		ParentID:             nil,
		Title:                "Test Title",
		Description:          "Test Desc",
		Readme:               "Test Readme",
		Seed:                 1,
		Accounts:             []string{contract1, contract1, contract1},
		TransactionTemplates: txTpls,
		ScriptTemplates:      scTpls,
	}

	p, err := projects.Create(user, newProject)
	require.NoError(t, err)

	newProj, err := projects.Get(p.ID)
	require.NoError(t, err)

	newAccs, err := accounts.AllForProjectID(newProj.ID)
	require.NoError(t, err)

	for _, a := range newAccs {
		assert.Equal(t, "", a.DeployedCode)
	}

	for i := 0; i < 2; i++ {
		deployAcc, err := accounts.Update(model.UpdateAccount{
			ID:           newAccs[i].ID,
			ProjectID:    newProj.ID,
			DeployedCode: &contract1,
		})

		require.NoError(t, err)
		assert.Equal(t, contract1, deployAcc.DeployedCode)
	}

	redeployAcc, err := accounts.Update(model.UpdateAccount{
		ID:           newAccs[0].ID,
		ProjectID:    newProj.ID,
		DeployedCode: &contract1,
	})
	require.NoError(t, err)

	// check what deployed on accounts
	allAccs, err := accounts.AllForProjectID(newProj.ID)
	require.NoError(t, err)
	for i, rAcc := range allAccs {
		assert.Equal(t, // asserting that account addresses are ordered
			flow.HexToAddress(fmt.Sprintf("0x0%d", i+5)).String(),
			rAcc.Address.ToFlowAddress().String(),
		)
		if rAcc.ID == redeployAcc.ID {
			// only one redeploy account has deployed code due to clear state
			assert.Equal(t, contract1, rAcc.DeployedCode)
		} else {
			assert.Equal(t, "", rAcc.DeployedCode)
		}
	}

	tx2 := `import HelloWorld from 0x05
		transaction {
			prepare(auth: AuthAccount) {}
			execute {}
		}`

	for i := 0; i < 5; i++ {
		txExe, err := transactions.CreateTransactionExecution(model.NewTransactionExecution{
			ProjectID: newProj.ID,
			Script:    tx2,
			Signers:   []model.Address{redeployAcc.Address},
		})
		require.NoError(t, err)
		assert.Len(t, txExe.Errors, 0)
	}

	exes, err := transactions.AllExecutionsForProjectID(newProj.ID)
	require.NoError(t, err)
	for i, exe := range exes {
		assert.Equal(t, exe.Index, i)
	}

}<|MERGE_RESOLUTION|>--- conflicted
+++ resolved
@@ -19,13 +19,9 @@
 package controller
 
 import (
-<<<<<<< HEAD
-	"github.com/kelseyhightower/envconfig"
-=======
 	"fmt"
 	"github.com/kelseyhightower/envconfig"
 	"github.com/onflow/flow-go-sdk"
->>>>>>> 941f5c4b
 	"github.com/stretchr/testify/assert"
 	"os"
 	"strings"
@@ -74,8 +70,6 @@
 	return NewProjects(version, store, chain), store, user
 }
 
-<<<<<<< HEAD
-=======
 func createControllers() (storage.Store, *model.User, *blockchain.Projects, *Projects, *Transactions, *Scripts, *Accounts) {
 	store := createStore()
 	user := createUser(store)
@@ -88,7 +82,6 @@
 	return store, user, chain, projects, txs, scripts, accs
 }
 
->>>>>>> 941f5c4b
 func seedProject(projects *Projects, user *model.User) *model.Project {
 	project, _ := projects.Create(user, model.NewProject{
 		Title:                "test title",
