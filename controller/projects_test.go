/*
 * Flow Playground
 *
 * Copyright 2019 Dapper Labs, Inc.
 *
 * Licensed under the Apache License, Version 2.0 (the "License");
 * you may not use this file except in compliance with the License.
 * You may obtain a copy of the License at
 *
 *   http://www.apache.org/licenses/LICENSE-2.0
 *
 * Unless required by applicable law or agreed to in writing, software
 * distributed under the License is distributed on an "AS IS" BASIS,
 * WITHOUT WARRANTIES OR CONDITIONS OF ANY KIND, either express or implied.
 * See the License for the specific language governing permissions and
 * limitations under the License.
 */

package controller

import (
	"github.com/kelseyhightower/envconfig"
	"github.com/onflow/flow-go-sdk"
	"github.com/stretchr/testify/assert"
	"os"
	"strings"
	"testing"

	"github.com/dapperlabs/flow-playground-api/blockchain"
	"github.com/dapperlabs/flow-playground-api/model"
	"github.com/dapperlabs/flow-playground-api/storage"
	"github.com/google/uuid"
	"github.com/stretchr/testify/require"
)

func createStore() storage.Store {
	var store storage.Store

	if strings.EqualFold(os.Getenv("FLOW_STORAGEBACKEND"), storage.PostgreSQL) {
		var datastoreConf storage.DatabaseConfig
		if err := envconfig.Process("FLOW_DB", &datastoreConf); err != nil {
			panic(err)
		}

		store = storage.NewPostgreSQL(&datastoreConf)
	} else {
		store = storage.NewInMemory()
	}

	return store
}

func createUser(store storage.Store) *model.User {
<<<<<<< HEAD
	user := &model.User{
		ID:               uuid.New(),
		NumberOfProjects: 0,
	}
=======
	user := &model.User{ID: uuid.New()}
>>>>>>> a71ab086

	err := store.InsertUser(user)
	if err != nil {
		panic(err)
	}
	return user
}

func createProjects() (*Projects, storage.Store, *model.User) {
	store := createStore()
	user := createUser(store)
	chain := blockchain.NewProjects(store, 5)
	return NewProjects(version, store, chain), store, user
}

func createControllers() (storage.Store, *model.User, *blockchain.Projects, *Projects, *Files) {
	store := createStore()
	user := createUser(store)
	chain := blockchain.NewProjects(store, 5)
	projects := NewProjects(version, store, chain)
	files := NewFiles(store, chain)

	return store, user, chain, projects, files
}

const seedTitle = "e2eTest title"
const seedDesc = "e2eTest desc"
const seedReadme = "e2eTest readme"

func seedProject(projects *Projects, user *model.User) (*model.Project, error) {
	contract := model.NewProjectContractTemplate{
		Title:  "contract template 1",
		Script: "a",
	}

	project, err := projects.Create(user, model.NewProject{
		Title:                seedTitle,
		Description:          seedDesc,
		Readme:               seedReadme,
		Seed:                 1,
		ContractTemplates:    []*model.NewProjectContractTemplate{&contract},
		TransactionTemplates: nil,
		ScriptTemplates:      nil,
	})
	return project, err
}

func Test_CreateProject(t *testing.T) {
	projects, store, user := createProjects()

	t.Run("successful creation", func(t *testing.T) {
		project, err := seedProject(projects, user)
		require.NoError(t, err)

		assert.Equal(t, seedTitle, project.Title)
		assert.Equal(t, seedDesc, project.Description)
		assert.Equal(t, seedReadme, project.Readme)
		assert.Equal(t, 1, project.Seed)
		assert.False(t, project.Persist)
		assert.Equal(t, user.ID, project.UserID)

		var dbProj model.Project
		err = store.GetProject(project.ID, &dbProj)
		require.NoError(t, err)

		assert.Equal(t, project.Title, dbProj.Title)
		assert.Equal(t, project.Description, dbProj.Description)
		assert.Equal(t, 5, dbProj.TransactionExecutionCount)
	})

	t.Run("successful update", func(t *testing.T) {
		projects, store, user := createProjects()
		proj, err := seedProject(projects, user)
		require.NoError(t, err)

		title := "update title"
		desc := "update desc"
		readme := "readme"
		persist := true

		updated, err := projects.Update(model.UpdateProject{
			ID:          proj.ID,
			Title:       &title,
			Description: &desc,
			Readme:      &readme,
			Persist:     &persist,
		})
		require.NoError(t, err)
		assert.Equal(t, desc, updated.Description)
		assert.Equal(t, title, updated.Title)
		assert.Equal(t, readme, updated.Readme)
		assert.Equal(t, persist, updated.Persist)

		var dbProj model.Project
		err = store.GetProject(proj.ID, &dbProj)
		require.NoError(t, err)
		assert.Equal(t, dbProj.ID, updated.ID)
		assert.Equal(t, dbProj.Description, updated.Description)
		assert.Equal(t, dbProj.Persist, updated.Persist)
	})

	t.Run("reset state", func(t *testing.T) {
		projects, store, user := createProjects()
		proj, err := seedProject(projects, user)
		require.NoError(t, err)

		err = store.InsertTransactionExecution(&model.TransactionExecution{
			File: model.File{
				ID:        uuid.New(),
				ProjectID: proj.ID,
				Index:     6,
				Script:    "e2eTest",
			},
		})
		require.NoError(t, err)

		accounts, err := projects.Reset(proj)
		assert.NoError(t, err)
		require.Equal(t, len(accounts), 5) // Initial accounts

		var dbProj model.Project
		err = store.GetProject(proj.ID, &dbProj)
		require.NoError(t, err)

		assert.Equal(t, 5, dbProj.TransactionExecutionCount)
	})
}

func Test_StateRecreation(t *testing.T) {
	_, user, _, projects, files := createControllers()

	contract1 := `pub contract HelloWorld { 
		init() {
			log("hello")
		} 
	}`

	tx1 := `transaction {
		prepare(auth: AuthAccount) {}
		execute {
			log("hello tx")		
		}
	}`

	script1 := `pub fun main(): Int {
		return 42;
	}`

	txTpls := []*model.NewProjectTransactionTemplate{{
		Title:  "tx template 1",
		Script: tx1,
	}}

	scTpls := []*model.NewProjectScriptTemplate{{
		Title:  "script template 1",
		Script: script1,
	}}

	ctTpls := []*model.NewProjectContractTemplate{
		{
			Title:  "contract template 1",
			Script: contract1,
		},
		{
			Title:  "contract template 2",
			Script: contract1,
		},
		{
			Title:  "contract template 3",
			Script: contract1,
		},
	}

	newProject := model.NewProject{
		ParentID:             nil,
		Title:                "Test Title",
		Description:          "Test Desc",
		Readme:               "Test Readme",
		Seed:                 1,
		NumberOfAccounts:     5,
		ContractTemplates:    ctTpls,
		TransactionTemplates: txTpls,
		ScriptTemplates:      scTpls,
	}

	p, err := projects.Create(user, newProject)
	require.NoError(t, err)

	newProj, err := projects.Get(p.ID)
	require.NoError(t, err)

	// Deploy a contract
	contractFiles, err := files.GetFilesForProject(newProj.ID, model.ContractFile)
	require.NoError(t, err)

	deploy := model.NewContractDeployment{
		ProjectID: contractFiles[0].ProjectID,
		Script:    contractFiles[0].Script,
		Address:   model.Address(flow.HexToAddress("0x01")),
	}

	contractDeployment, err := files.DeployContract(deploy)
	println("CONTRACT TITLE: ", contractDeployment.Title)
	require.NoError(t, err)

	assert.Equal(t, "HelloWorld", contractDeployment.File.Title)

	// Re-deploy contract
	contractDeployment, err = files.DeployContract(deploy)
	require.NoError(t, err)

	_ = contractDeployment // TODO: add verifications

	/*
		// check what deployed on accounts
		allAccs, err := accounts.AllForProjectID(newProj.ID)
		require.NoError(t, err)
		for i, rAcc := range allAccs {
			assert.Equal(t, // asserting that account addresses are ordered
				flow.HexToAddress(fmt.Sprintf("0x0%d", i+5)).String(),
				rAcc.Address.ToFlowAddress().String(),
			)
			if rAcc.ID == redeployAcc.ID {
				// only one redeploy account has deployed code due to clear state
				assert.Equal(t, contract1, rAcc.DeployedCode)
			} else {
				assert.Equal(t, "", rAcc.DeployedCode)
			}
		}

		tx2 := `import HelloWorld from 0x05
			transaction {
				prepare(auth: AuthAccount) {}
				execute {}
			}`

		for i := 0; i < 5; i++ {
			txExe, err := transactions.CreateTransactionExecution(model.NewTransactionExecution{
				ProjectID: newProj.ID,
				Script:    tx2,
				Signers:   []model.Address{redeployAcc.Address},
			})
			require.NoError(t, err)
			assert.Len(t, txExe.Errors, 0)
		}

		exes, err := transactions.AllExecutionsForProjectID(newProj.ID)
		require.NoError(t, err)
		for i, exe := range exes {
			assert.Equal(t, exe.Index, i)
		}

	*/

}<|MERGE_RESOLUTION|>--- conflicted
+++ resolved
@@ -51,14 +51,7 @@
 }
 
 func createUser(store storage.Store) *model.User {
-<<<<<<< HEAD
-	user := &model.User{
-		ID:               uuid.New(),
-		NumberOfProjects: 0,
-	}
-=======
 	user := &model.User{ID: uuid.New()}
->>>>>>> a71ab086
 
 	err := store.InsertUser(user)
 	if err != nil {
