--- conflicted
+++ resolved
@@ -20,12 +20,13 @@
 
 import (
 	"fmt"
+	"os"
+	"strings"
+	"testing"
+
 	"github.com/kelseyhightower/envconfig"
 	"github.com/onflow/flow-go-sdk"
 	"github.com/stretchr/testify/assert"
-	"os"
-	"strings"
-	"testing"
 
 	"github.com/dapperlabs/flow-playground-api/blockchain"
 	"github.com/dapperlabs/flow-playground-api/model"
@@ -174,10 +175,6 @@
 
 		accounts, err := projects.Reset(proj)
 		assert.NoError(t, err)
-<<<<<<< HEAD
-
-=======
->>>>>>> fdef85d9
 		require.Len(t, accounts, 5)
 
 		var dbProj model.Project
