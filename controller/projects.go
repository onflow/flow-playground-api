/*
 * Flow Playground
 *
 * Copyright 2019 Dapper Labs, Inc.
 *
 * Licensed under the Apache License, Version 2.0 (the "License");
 * you may not use this file except in compliance with the License.
 * You may obtain a copy of the License at
 *
 *   http://www.apache.org/licenses/LICENSE-2.0
 *
 * Unless required by applicable law or agreed to in writing, software
 * distributed under the License is distributed on an "AS IS" BASIS,
 * WITHOUT WARRANTIES OR CONDITIONS OF ANY KIND, either express or implied.
 * See the License for the specific language governing permissions and
 * limitations under the License.
 */

package controller

import (
	"context"
	"github.com/Masterminds/semver"
	"github.com/dapperlabs/flow-playground-api/auth"
	"github.com/dapperlabs/flow-playground-api/blockchain"
	"github.com/google/uuid"
	"github.com/pkg/errors"
	"strconv"

	"github.com/dapperlabs/flow-playground-api/model"
	"github.com/dapperlabs/flow-playground-api/storage"
)

// MaxProjectsLimit limit on the number of projects a user can create
const MaxProjectsLimit = 10

type Projects struct {
	version    *semver.Version
	store      storage.Store
	blockchain *blockchain.Projects
}

func NewProjects(
	version *semver.Version,
	store storage.Store,
	blockchain *blockchain.Projects,
) *Projects {
	return &Projects{
		version:    version,
		store:      store,
		blockchain: blockchain,
	}
}

func (p *Projects) Create(user *model.User, input model.NewProject) (*model.Project, error) {
<<<<<<< HEAD
	if user.NumberOfProjects >= MaxProjectsLimit {
=======
	var projectCount int64
	err := p.store.GetProjectCountForUser(user.ID, &projectCount)
	if err != nil {
		return nil, errors.Wrap(err, "failed to get user project count")
	}

	if int(projectCount) >= MaxProjectsLimit {
>>>>>>> a71ab086
		return nil, errors.New("maximum number of" +
			strconv.Itoa(MaxProjectsLimit) + "projects reached.")
	}

	proj := &model.Project{
		ID:               uuid.New(),
		Secret:           uuid.New(),
		PublicID:         uuid.New(),
		ParentID:         input.ParentID,
		Seed:             input.Seed,
		Title:            input.Title,
		Description:      input.Description,
		Readme:           input.Readme,
		Persist:          false,
		NumberOfAccounts: input.NumberOfAccounts,
		Version:          p.version,
		UserID:           user.ID,
	}

	files := make([]*model.File, 0)

	for _, tpl := range input.ContractTemplates {
		files = append(files, &model.File{
			ID:        uuid.New(),
			ProjectID: proj.ID,
			Title:     tpl.Title,
			Script:    tpl.Script,
			Type:      model.ContractFile,
		})
	}

	for _, tpl := range input.TransactionTemplates {
		files = append(files, &model.File{
			ID:        uuid.New(),
			ProjectID: proj.ID,
			Title:     tpl.Title,
			Script:    tpl.Script,
			Type:      model.TransactionFile,
		})
	}

	for _, tpl := range input.ScriptTemplates {
		files = append(files, &model.File{
			ID:        uuid.New(),
			ProjectID: proj.ID,
			Title:     tpl.Title,
			Script:    tpl.Script,
			Type:      model.ScriptFile,
		})
	}

<<<<<<< HEAD
	err := p.store.CreateProject(proj, files)
=======
	err = p.store.CreateProject(proj, files)
>>>>>>> a71ab086
	if err != nil {
		return nil, errors.Wrap(err, "failed to create project")
	}

	_, err = p.blockchain.CreateInitialAccounts(proj.ID)
	if err != nil {
		return nil, err
	}

<<<<<<< HEAD
	user.NumberOfProjects++
	err = p.store.UpdateUser(user)
	if err != nil {
		return nil, errors.Wrap(err, "failed to update user during project creation")
	}

=======
>>>>>>> a71ab086
	return proj, nil
}

func (p *Projects) Delete(id uuid.UUID) error {
	var proj model.Project
	err := p.store.GetProject(id, &proj)
	if err != nil {
		return err
	}

	err = p.store.DeleteProject(id)
	if err != nil {
		return err
	}

<<<<<<< HEAD
	var user model.User
	err = p.store.GetUser(proj.UserID, &user)
	if err != nil {
		return err
	}

	user.NumberOfProjects--
	err = p.store.UpdateUser(&user)
	if err != nil {
		return err
	}

=======
>>>>>>> a71ab086
	return nil
}

func (p *Projects) Get(id uuid.UUID) (*model.Project, error) {
	var proj model.Project
	err := p.store.GetProject(id, &proj)
	if err != nil {
		return nil, errors.Wrap(err, "failed to get project")
	}

	return &proj, nil
}

func (p *Projects) GetProjectListForUser(userID uuid.UUID, auth *auth.Authenticator, ctx context.Context) (*model.ProjectList, error) {
	var projects []*model.Project
	err := p.store.GetAllProjectsForUser(userID, &projects)
	if err != nil {
		return nil, errors.Wrap(err, "failed to get projects for user "+userID.String())
	}

	exportedProjects := make([]*model.Project, len(projects))

	for i, proj := range projects {
		if err := auth.CheckProjectAccess(ctx, proj); err != nil {
			exportedProjects[i] = proj.ExportPublicImmutable()
		} else {
			exportedProjects[i] = proj.ExportPublicMutable()
		}
	}

	return &model.ProjectList{Projects: exportedProjects}, nil
}

func (p *Projects) Update(input model.UpdateProject) (*model.Project, error) {
	var proj model.Project
	err := p.store.UpdateProject(input, &proj)
	if err != nil {
		return nil, errors.Wrap(err, "failed to update project")
	}

	return &proj, nil
}

func (p *Projects) UpdateVersion(id uuid.UUID, version *semver.Version) error {
	err := p.store.UpdateProjectVersion(id, version)
	if err != nil {
		return errors.Wrap(err, "failed to save project version")
	}

	return nil
}

// Reset is not used in the API but for migration
func (p *Projects) Reset(proj *model.Project) ([]*model.Account, error) {
	return p.blockchain.Reset(proj.ID, nil)
}<|MERGE_RESOLUTION|>--- conflicted
+++ resolved
@@ -53,9 +53,6 @@
 }
 
 func (p *Projects) Create(user *model.User, input model.NewProject) (*model.Project, error) {
-<<<<<<< HEAD
-	if user.NumberOfProjects >= MaxProjectsLimit {
-=======
 	var projectCount int64
 	err := p.store.GetProjectCountForUser(user.ID, &projectCount)
 	if err != nil {
@@ -63,7 +60,6 @@
 	}
 
 	if int(projectCount) >= MaxProjectsLimit {
->>>>>>> a71ab086
 		return nil, errors.New("maximum number of" +
 			strconv.Itoa(MaxProjectsLimit) + "projects reached.")
 	}
@@ -115,11 +111,7 @@
 		})
 	}
 
-<<<<<<< HEAD
-	err := p.store.CreateProject(proj, files)
-=======
 	err = p.store.CreateProject(proj, files)
->>>>>>> a71ab086
 	if err != nil {
 		return nil, errors.Wrap(err, "failed to create project")
 	}
@@ -129,15 +121,6 @@
 		return nil, err
 	}
 
-<<<<<<< HEAD
-	user.NumberOfProjects++
-	err = p.store.UpdateUser(user)
-	if err != nil {
-		return nil, errors.Wrap(err, "failed to update user during project creation")
-	}
-
-=======
->>>>>>> a71ab086
 	return proj, nil
 }
 
@@ -153,21 +136,6 @@
 		return err
 	}
 
-<<<<<<< HEAD
-	var user model.User
-	err = p.store.GetUser(proj.UserID, &user)
-	if err != nil {
-		return err
-	}
-
-	user.NumberOfProjects--
-	err = p.store.UpdateUser(&user)
-	if err != nil {
-		return err
-	}
-
-=======
->>>>>>> a71ab086
 	return nil
 }
 
