--- conflicted
+++ resolved
@@ -136,10 +136,7 @@
 	return nil
 }
 
-<<<<<<< HEAD
-=======
 // Reset is not used in the API but for migration
->>>>>>> 941f5c4b
 func (p *Projects) Reset(proj *model.Project) ([]*model.Account, error) {
 	return p.blockchain.Reset(proj)
 }