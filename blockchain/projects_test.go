/*
 * Flow Playground
 *
 * Copyright 2019 Dapper Labs, Inc.
 *
 * Licensed under the Apache License, Version 2.0 (the "License");
 * you may not use this file except in compliance with the License.
 * You may obtain a copy of the License at
 *
 *   http://www.apache.org/licenses/LICENSE-2.0
 *
 * Unless required by applicable law or agreed to in writing, software
 * distributed under the License is distributed on an "AS IS" BASIS,
 * WITHOUT WARRANTIES OR CONDITIONS OF ANY KIND, either express or implied.
 * See the License for the specific language governing permissions and
 * limitations under the License.
 */

package blockchain

import (
	"fmt"
<<<<<<< HEAD
	"github.com/dapperlabs/flow-playground-api/storage"
	"strings"
	"sync"
	"testing"

	"github.com/Masterminds/semver"
	"github.com/dapperlabs/flow-playground-api/model"
=======
	"github.com/Masterminds/semver"
	"github.com/dapperlabs/flow-playground-api/model"
	"github.com/dapperlabs/flow-playground-api/storage"
>>>>>>> 941f5c4b
	"github.com/google/uuid"
	flowsdk "github.com/onflow/flow-go-sdk"
	"github.com/stretchr/testify/assert"
	"github.com/stretchr/testify/require"
<<<<<<< HEAD
=======
	"strings"
	"sync"
	"testing"
>>>>>>> 941f5c4b
)

const accountsNumber = 5

<<<<<<< HEAD
func newProjects() (*Projects, storage.Store) {
	store := storage.NewInMemory()
=======
var store storage.Store

func newStore() storage.Store {
	if store == nil {
		store = storage.NewSqlite()
	}
	return store
}

func newProjects() (*Projects, storage.Store) {
	store := newStore()
>>>>>>> 941f5c4b
	chain := NewProjects(store, accountsNumber)

	return chain, store
}

func projectSeed() (*model.Project, []*model.TransactionTemplate, []*model.ScriptTemplate) {
	proj := &model.Project{
		ID:          uuid.New(),
		Secret:      uuid.New(),
		PublicID:    uuid.New(),
		ParentID:    nil,
		Seed:        123,
		Title:       "Test project title",
		Description: "we are the knights who say nii",
		Readme:      "we demand shrubbery",
		Persist:     false,
		Version:     semver.MustParse("1.0.0"),
	}

	txTpls := make([]*model.TransactionTemplate, 0)
	txTpls = append(txTpls, &model.TransactionTemplate{
		ID:        uuid.New(),
		ProjectID: proj.ID,
		Title:     "Transaction 1",
		Index:     0,
		Script:    "transaction {}",
	})

	scriptTpls := make([]*model.ScriptTemplate, 0)
	scriptTpls = append(scriptTpls, &model.ScriptTemplate{
		ID:        uuid.New(),
		ProjectID: proj.ID,
		Title:     "Script 1",
		Index:     0,
		Script:    "pub fun main(): Int { return 42; }",
	})

	return proj, txTpls, scriptTpls
}

func newWithSeededProject() (*Projects, storage.Store, *model.Project, error) {
	projects, store := newProjects()
	proj, txTpls, scriptTpls := projectSeed()
	err := store.CreateProject(proj, txTpls, scriptTpls)

	return projects, store, proj, err
}

func Benchmark_LoadEmulator(b *testing.B) {
	projects, _, proj, _ := newWithSeededProject()

	// current run ~20 ms/op ~ 0.110s/op
	b.Run("without cache", func(b *testing.B) {
		for i := 0; i < b.N; i++ {
			_, _ = projects.load(proj.ID)
			projects.emulatorCache.reset(proj.ID) // clear cache
		}
	})

	// current run ~15 ns/op
	b.Run("with cache", func(b *testing.B) {
		for i := 0; i < b.N; i++ {
			_, _ = projects.load(proj.ID)
		}
	})
}

<<<<<<< HEAD
func Test_ConcurrentRequests(t *testing.T) {
	t.Skip("") // todo remove
=======
func Benchmark_GetAccounts(b *testing.B) {
	projects, _, proj, _ := newWithSeededProject()
	accs, _ := projects.CreateInitialAccounts(proj.ID)
>>>>>>> 941f5c4b

	addresses := make([]model.Address, len(accs))
	for i, a := range accs {
		addresses[i] = a.Address
	}

	b.Run("get batch accounts", func(b *testing.B) {
		for i := 0; i < b.N; i++ {
			_, _ = projects.GetAccounts(proj.ID, addresses)
		}
	})
}

func Test_ConcurrentRequests(t *testing.T) {
	testConcurrently := func(
		numOfRequests int,
		request func(i int, ch chan any, wg *sync.WaitGroup, projects *Projects, proj *model.Project),
		test func(ch chan any, proj *model.Project),
	) {
		projects, _, proj, _ := newWithSeededProject()

		ch := make(chan any)
		var wg sync.WaitGroup

		wg.Add(numOfRequests)

		for i := 0; i < numOfRequests; i++ {
			go request(i, ch, &wg, projects, proj)
		}

		test(ch, proj)

		wg.Wait()
	}

	t.Run("concurrent account creation", func(t *testing.T) {
		const numOfRequests = 10

<<<<<<< HEAD
		createAccount := func(i int, ch chan any, wg *sync.WaitGroup, projects *Projects, proj *model.Project) {
			defer wg.Done()

			acc, err := projects.CreateAccount(proj.ID)
			require.NoError(t, err)

			ch <- acc
		}

=======
>>>>>>> 941f5c4b
		testAccount := func(ch chan any, proj *model.Project) {
			accounts := make([]*model.Account, 0)
			for a := range ch {
				account := a.(*model.Account)
				accounts = append(accounts, account)

				if len(accounts) == numOfRequests {
					close(ch)
				}
			}

			require.Len(t, accounts, numOfRequests)

			addresses := make([]string, numOfRequests)
			for i, acc := range accounts {
				assert.Equal(t, proj.ID, acc.ProjectID)
				addr := acc.Address.ToFlowAddress().String()
				assert.NotContains(t, addresses, addr) // make sure unique address is returned
				addresses[i] = addr
			}
		}

		t.Run("with cache", func(t *testing.T) {
			// create accounts
			createAccount := func(i int, ch chan any, wg *sync.WaitGroup, projects *Projects, proj *model.Project) {
				defer wg.Done()

				acc, err := projects.CreateAccount(proj.ID)
				require.NoError(t, err)

				ch <- acc
			}

			testConcurrently(numOfRequests, createAccount, testAccount)
		})

		t.Run("without cache", func(t *testing.T) {
<<<<<<< HEAD
=======
			// create accounts but reset cache in between
>>>>>>> 941f5c4b
			createAccountNoCache := func(i int, ch chan any, wg *sync.WaitGroup, projects *Projects, proj *model.Project) {
				defer wg.Done()

				acc, err := projects.CreateAccount(proj.ID)
				require.NoError(t, err)

				projects.emulatorCache.reset(proj.ID)

				ch <- acc
			}

			testConcurrently(numOfRequests, createAccountNoCache, testAccount)
		})

	})
}

func Test_LoadEmulator(t *testing.T) {

	t.Run("successful load of emulator", func(t *testing.T) {
		projects, _, proj, err := newWithSeededProject()
		require.NoError(t, err)

		emulator, err := projects.load(proj.ID)
		require.NoError(t, err)

		for i := 0; i < 4; i++ {
			_, _, err := emulator.getAccount(flowsdk.HexToAddress(fmt.Sprintf("0x0%d", i+1)))
			require.NoError(t, err)
		}

		height, err := emulator.getLatestBlockHeight()
		require.NoError(t, err)

		require.Equal(t, 0, height)
	})

	t.Run("multiple loads with low cache", func(t *testing.T) {
		projects, store := newProjects()

		testProjs := make([]*model.Project, 150)

		for i := 0; i < len(testProjs); i++ {
			proj, txTpls, scriptTpls := projectSeed()
			err := store.CreateProject(proj, txTpls, scriptTpls)
			require.NoError(t, err)
			testProjs[i] = proj
		}

		for i := 0; i < len(testProjs); i++ {
			_, err := projects.load(testProjs[i].ID)
			require.NoError(t, err)
		}
	})

	t.Run("test stale cache", func(t *testing.T) {
		projects, store, proj, err := newWithSeededProject()
		require.NoError(t, err)

		_, err = projects.ExecuteTransaction(model.NewTransactionExecution{
			ProjectID: proj.ID,
			Script:    `transaction {}`,
			Signers:   nil,
			Arguments: nil,
		})
		require.NoError(t, err)

		// add another transaction directly to the database to simulate request coming from another replica
		err = store.InsertTransactionExecution(&model.TransactionExecution{
			ID:        uuid.New(),
			ProjectID: proj.ID,
			Script: `transaction {
				execute {
					log("hello")
				}
			}`,
		})
		require.NoError(t, err)

		emulator, err := projects.load(proj.ID)
		require.NoError(t, err)

		latest, err := emulator.getLatestBlockHeight()
		require.NoError(t, err)
		// there should be two blocks created, one from first execution and second from direct db execution from above
		assert.Equal(t, 2, latest)
	})

	// this tests that if another replica receives project reset, then this replica won't clear the cache,
	// so it needs to force-reset if it gets 0 executions from db even if emulator is on higher height
	t.Run("reset project on another replica", func(t *testing.T) {
		projects, store, proj, err := newWithSeededProject()
		require.NoError(t, err)

		_, err = projects.ExecuteTransaction(model.NewTransactionExecution{
			ProjectID: proj.ID,
			Script:    `transaction {}`,
			Signers:   nil,
			Arguments: nil,
		})
		require.NoError(t, err)

		err = store.ResetProjectState(proj)
		require.NoError(t, err)

		emulator, err := projects.load(proj.ID)
		require.NoError(t, err)

		latest, err := emulator.getLatestBlockHeight()
		require.NoError(t, err)
		assert.Equal(t, 0, latest) // no exe since reset
	})

	t.Run("get multiple accounts", func(t *testing.T) {
		projects, _, proj, err := newWithSeededProject()
		require.NoError(t, err)

		accs, err := projects.CreateInitialAccounts(proj.ID)
		require.NoError(t, err)

		addresses := make([]model.Address, len(accs))
		for i, a := range accs {
			addresses[i] = a.Address
		}

		getAccs, err := projects.GetAccounts(proj.ID, addresses)
		require.NoError(t, err)

		for i, getAcc := range getAccs {
			assert.Equal(t, accs[i].Address, getAcc.Address)
		}
	})
}

func Test_TransactionExecution(t *testing.T) {

	t.Run("successful transaction execution", func(t *testing.T) {
		projects, store, proj, _ := newWithSeededProject()

		script := `
			transaction {
				prepare (signer: AuthAccount) {} 
				execute {
					log("hello")
				}
			}`

		signers := []model.Address{
			model.NewAddressFromString("0x01"),
		}

		tx := model.NewTransactionExecution{
			ProjectID: proj.ID,
			Script:    script,
			Signers:   signers,
			Arguments: nil,
		}

		exe, err := projects.ExecuteTransaction(tx)
		require.NoError(t, err)
		require.Len(t, exe.Errors, 0)

		assert.Equal(t, proj.ID, exe.ProjectID)
		require.Len(t, exe.Logs, 1)
		assert.Equal(t, `"hello"`, exe.Logs[0])
		assert.Equal(t, script, exe.Script)
		assert.Equal(t, []string{}, exe.Arguments)
		assert.Equal(t, signers, exe.Signers)
		assert.Equal(t, 0, exe.Index)

		var dbExe []*model.TransactionExecution
		err = store.GetTransactionExecutionsForProject(proj.ID, &dbExe)
		require.NoError(t, err)

		require.Len(t, dbExe, 1)
		assert.Equal(t, exe.ID, dbExe[0].ID)
		assert.Equal(t, script, dbExe[0].Script)
	})

	t.Run("multiple transaction execution", func(t *testing.T) {
		projects, store, proj, _ := newWithSeededProject()

		script := `
			transaction {
				prepare (signer: AuthAccount) {} 
				execute {
					log("hello")
				}
			}`

		signers := []model.Address{
			model.NewAddressFromString("0x01"),
		}

		tx := model.NewTransactionExecution{
			ProjectID: proj.ID,
			Script:    script,
			Signers:   signers,
			Arguments: nil,
		}

		for i := 0; i < 5; i++ {
			exe, err := projects.ExecuteTransaction(tx)
			require.NoError(t, err)
			require.Len(t, exe.Errors, 0)

			assert.Equal(t, proj.ID, exe.ProjectID)
			require.Len(t, exe.Logs, 1)
			assert.Equal(t, `"hello"`, exe.Logs[0])
			assert.Equal(t, script, exe.Script)
			assert.Equal(t, []string{}, exe.Arguments)
			assert.Equal(t, signers, exe.Signers)
			assert.Equal(t, i, exe.Index)

			var dbExe []*model.TransactionExecution
			err = store.GetTransactionExecutionsForProject(proj.ID, &dbExe)
			require.NoError(t, err)

			require.Len(t, dbExe, i+1)
			assert.Equal(t, exe.ID, dbExe[i].ID)
			assert.Equal(t, script, dbExe[i].Script)
		}
	})

	t.Run("multiple transaction executions, reset cache", func(t *testing.T) {
		projects, store, proj, _ := newWithSeededProject()

		script := `
			transaction {
				prepare (signer: AuthAccount) {} 
				execute {
					log("hello")
				}
			}`

		signers := []model.Address{
			model.NewAddressFromString("0x01"),
		}

		tx := model.NewTransactionExecution{
			ProjectID: proj.ID,
			Script:    script,
			Signers:   signers,
			Arguments: nil,
		}

		em, _ := projects.load(proj.ID)
		b, _ := em.getLatestBlockHeight()
		assert.Equal(t, 0, b)

		executeAndAssert := func(exeLen int) {
			exe, err := projects.ExecuteTransaction(tx)
			require.NoError(t, err)
			require.Len(t, exe.Errors, 0)

			var dbExe []*model.TransactionExecution
			err = store.GetTransactionExecutionsForProject(proj.ID, &dbExe)
			require.NoError(t, err)

			require.Len(t, dbExe, exeLen)

			em, _ := projects.load(proj.ID)
			b, _ := em.getLatestBlockHeight()
			require.Equal(t, exeLen, b)

			projects.emulatorCache.reset(proj.ID)
		}

		for i := 0; i < 5; i++ {
			executeAndAssert(i + 1)
		}
	})

	t.Run("transaction with contract import and cache reset", func(t *testing.T) {
		projects, _, proj, _ := newWithSeededProject()

		scriptA := `
			pub contract HelloWorldA {
				pub var A: String
				pub init() { self.A = "HelloWorldA" }
			}`

		accounts, err := projects.CreateInitialAccounts(proj.ID)
		assert.NoError(t, err)

		accA, err := projects.DeployContract(proj.ID, accounts[0].Address, scriptA)
		require.NoError(t, err)
		assert.Equal(t, accA.DeployedCode, scriptA)

		projects.emulatorCache.reset(proj.ID)

		script := `
			import HelloWorldA from 0x05
			transaction {
				prepare (signer: AuthAccount) {} 
				execute {
					log(HelloWorldA.A)
				}
			}`

		signers := []model.Address{
			model.NewAddressFromString("0x06"),
		}

		tx := model.NewTransactionExecution{
			ProjectID: proj.ID,
			Script:    script,
			Signers:   signers,
			Arguments: nil,
		}

		exe, err := projects.ExecuteTransaction(tx)
		require.NoError(t, err)
		assert.Len(t, exe.Errors, 0)
	})

}

func Test_AccountCreation(t *testing.T) {
	t.Run("successful account creation", func(t *testing.T) {
		projects, store, proj, _ := newWithSeededProject()

		account, err := projects.CreateAccount(proj.ID)
		require.NoError(t, err)
		assert.Equal(t, "0000000000000005", account.Address.ToFlowAddress().String())
		assert.Equal(t, "", account.DraftCode)
		assert.Len(t, account.DeployedContracts, 0)
		assert.Equal(t, "", account.DeployedCode)
		assert.Equal(t, "", account.State)
		assert.Equal(t, proj.ID, account.ProjectID)

		var executions []*model.TransactionExecution
		err = store.GetTransactionExecutionsForProject(proj.ID, &executions)
		require.NoError(t, err)

		require.Len(t, executions, 1)
		assert.Len(t, executions[0].Errors, 0)
		assert.True(t, strings.Contains(executions[0].Script, "AuthAccount(payer: signer)"))
	})

	// todo multiple account creations no reset cache - is saving emulator to cache after modifications needed
	t.Run("multiple account creations, reset cache", func(t *testing.T) {
		projects, store, proj, _ := newWithSeededProject()

		createAndAssert := func(createNumber int) {
			account, err := projects.CreateAccount(proj.ID)
			require.NoError(t, err)
			assert.Equal(t, fmt.Sprintf("000000000000000%d", createNumber+4), account.Address.ToFlowAddress().String())

			projects.emulatorCache.reset(proj.ID)

			var executions []*model.TransactionExecution
			err = store.GetTransactionExecutionsForProject(proj.ID, &executions)
			require.NoError(t, err)
			require.Len(t, executions, createNumber)
		}

		for i := 0; i < 5; i++ {
			createAndAssert(i + 1)
		}
	})
}

func Test_DeployContract(t *testing.T) {

	t.Run("deploy single contract", func(t *testing.T) {
		projects, store, proj, _ := newWithSeededProject()

		script := `pub contract HelloWorld {}`

		const numAccounts = 5
		accounts, err := projects.CreateInitialAccounts(proj.ID)
		require.NoError(t, err)
		require.Len(t, accounts, numAccounts)

		account, err := projects.DeployContract(proj.ID, accounts[0].Address, script)

		require.NoError(t, err)
		assert.Equal(t, []string{"HelloWorld"}, account.DeployedContracts)
		assert.Equal(t, script, account.DeployedCode)
		assert.True(t, strings.Contains(account.State, "HelloWorld"))
		assert.Equal(t, proj.ID, account.ProjectID)

		var txExe []*model.TransactionExecution
		err = store.GetTransactionExecutionsForProject(proj.ID, &txExe)
		require.NoError(t, err)
		require.Len(t, txExe, 6)

		txDeploy := txExe[5]
		assert.Equal(t, "flow.AccountContractAdded", txDeploy.Events[0].Type)
		assert.True(t, strings.Contains(txDeploy.Script, "signer.contracts.add"))
		assert.Equal(t, `{"type":"String","value":"HelloWorld"}`, txDeploy.Arguments[0])
		assert.Equal(t, model.Address{0x0, 0x0, 0x0, 0x0, 0x0, 0x0, 0x0, 0x5}, txDeploy.Signers[0])
	})

	t.Run("multiple deploys with imports and cache reset", func(t *testing.T) {
		projects, store, proj, _ := newWithSeededProject()

		scriptA := `
			pub contract HelloWorldA {
				pub var A: String
				pub init() { self.A = "HelloWorldA" }
			}`

		scriptB := `
			import HelloWorldA from 0x05
			pub contract HelloWorldB {
				pub var B: String
				pub init() {
					self.B = "HelloWorldB"
					log(HelloWorldA.A) 
				}
			}`

		scriptC := `
			import HelloWorldA from 0x05
			import HelloWorldB from 0x06
			pub contract HelloWorldC {
				pub init() { 
					log(HelloWorldA.A)
					log(HelloWorldB.B)
				}
			}`

		accounts, err := projects.CreateInitialAccounts(proj.ID)
		assert.NoError(t, err)

		accA, err := projects.DeployContract(proj.ID, accounts[0].Address, scriptA)
		require.NoError(t, err)
		assert.Equal(t, accA.DeployedCode, scriptA)

		accB, err := projects.DeployContract(proj.ID, accounts[1].Address, scriptB)
		require.NoError(t, err)
		assert.Equal(t, accB.DeployedCode, scriptB)

		var txExe []*model.TransactionExecution
		err = store.GetTransactionExecutionsForProject(proj.ID, &txExe)
		require.NoError(t, err)
		require.Len(t, txExe, 7)

		projects.emulatorCache.reset(proj.ID)

		err = store.GetTransactionExecutionsForProject(proj.ID, &txExe)
		require.NoError(t, err)
		require.Len(t, txExe, 7)

		_, err = projects.DeployContract(proj.ID, accounts[2].Address, scriptC)
		require.NoError(t, err)

		err = store.GetTransactionExecutionsForProject(proj.ID, &txExe)
		require.NoError(t, err)
		require.Len(t, txExe, 8)

		assert.Equal(t, txExe[7].Events[0].Type, "flow.AccountContractAdded")
		assert.Equal(t, txExe[6].Events[0].Type, "flow.AccountContractAdded")
		assert.Equal(t, txExe[5].Events[0].Type, "flow.AccountContractAdded")

		assert.Equal(t, txExe[7].Logs[0], `"HelloWorldA"`)
		assert.Equal(t, txExe[7].Logs[1], `"HelloWorldB"`)
	})

}

func Test_ScriptExecution(t *testing.T) {

	t.Run("single script execution", func(t *testing.T) {
		projects, store, proj, _ := newWithSeededProject()

		script := `pub fun main(): Int { 
			log("purpose")
			return 42 
		}`

		scriptExe := model.NewScriptExecution{
			ProjectID: proj.ID,
			Script:    script,
			Arguments: nil,
		}

		exe, err := projects.ExecuteScript(scriptExe)
		require.NoError(t, err)
		assert.Len(t, exe.Errors, 0)
		assert.Equal(t, `"purpose"`, exe.Logs[0])
		assert.Equal(t, "{\"type\":\"Int\",\"value\":\"42\"}\n", exe.Value)
		assert.Equal(t, proj.ID, exe.ProjectID)

		var dbScripts []*model.ScriptExecution
		err = store.GetScriptExecutionsForProject(proj.ID, &dbScripts)
		require.NoError(t, err)

		require.Len(t, dbScripts, 1)
		assert.Equal(t, dbScripts[0].Script, script)
	})

	t.Run("script execution importing deployed contract, with cache reset", func(t *testing.T) {
		projects, _, proj, _ := newWithSeededProject()

		scriptA := `
			pub contract HelloWorldA {
				pub var A: String
				pub init() { self.A = "HelloWorldA" }
			}`

		accounts, err := projects.CreateInitialAccounts(proj.ID)
		assert.NoError(t, err)

		_, err = projects.DeployContract(proj.ID, accounts[0].Address, scriptA)
		require.NoError(t, err)

		script := `
			import HelloWorldA from 0x05
			pub fun main(): String { 
				return HelloWorldA.A
			}`

		scriptExe := model.NewScriptExecution{
			ProjectID: proj.ID,
			Script:    script,
			Arguments: nil,
		}

		exe, err := projects.ExecuteScript(scriptExe)
		require.NoError(t, err)
		assert.Equal(t, "{\"type\":\"String\",\"value\":\"HelloWorldA\"}\n", exe.Value)
	})

	t.Run("script with arguments", func(t *testing.T) {
		projects, _, proj, _ := newWithSeededProject()

		script := `pub fun main(a: Int): Int { 
			return a
		}`

		scriptExe := model.NewScriptExecution{
			ProjectID: proj.ID,
			Script:    script,
			Arguments: []string{"{\"type\":\"Int\",\"value\":\"42\"}"},
		}

		exe, err := projects.ExecuteScript(scriptExe)
		require.NoError(t, err)
		assert.Equal(t, "{\"type\":\"Int\",\"value\":\"42\"}\n", exe.Value)
	})

}<|MERGE_RESOLUTION|>--- conflicted
+++ resolved
@@ -20,37 +20,20 @@
 
 import (
 	"fmt"
-<<<<<<< HEAD
-	"github.com/dapperlabs/flow-playground-api/storage"
-	"strings"
-	"sync"
-	"testing"
-
-	"github.com/Masterminds/semver"
-	"github.com/dapperlabs/flow-playground-api/model"
-=======
 	"github.com/Masterminds/semver"
 	"github.com/dapperlabs/flow-playground-api/model"
 	"github.com/dapperlabs/flow-playground-api/storage"
->>>>>>> 941f5c4b
 	"github.com/google/uuid"
 	flowsdk "github.com/onflow/flow-go-sdk"
 	"github.com/stretchr/testify/assert"
 	"github.com/stretchr/testify/require"
-<<<<<<< HEAD
-=======
 	"strings"
 	"sync"
 	"testing"
->>>>>>> 941f5c4b
 )
 
 const accountsNumber = 5
 
-<<<<<<< HEAD
-func newProjects() (*Projects, storage.Store) {
-	store := storage.NewInMemory()
-=======
 var store storage.Store
 
 func newStore() storage.Store {
@@ -62,7 +45,6 @@
 
 func newProjects() (*Projects, storage.Store) {
 	store := newStore()
->>>>>>> 941f5c4b
 	chain := NewProjects(store, accountsNumber)
 
 	return chain, store
@@ -130,14 +112,9 @@
 	})
 }
 
-<<<<<<< HEAD
-func Test_ConcurrentRequests(t *testing.T) {
-	t.Skip("") // todo remove
-=======
 func Benchmark_GetAccounts(b *testing.B) {
 	projects, _, proj, _ := newWithSeededProject()
 	accs, _ := projects.CreateInitialAccounts(proj.ID)
->>>>>>> 941f5c4b
 
 	addresses := make([]model.Address, len(accs))
 	for i, a := range accs {
@@ -176,18 +153,6 @@
 	t.Run("concurrent account creation", func(t *testing.T) {
 		const numOfRequests = 10
 
-<<<<<<< HEAD
-		createAccount := func(i int, ch chan any, wg *sync.WaitGroup, projects *Projects, proj *model.Project) {
-			defer wg.Done()
-
-			acc, err := projects.CreateAccount(proj.ID)
-			require.NoError(t, err)
-
-			ch <- acc
-		}
-
-=======
->>>>>>> 941f5c4b
 		testAccount := func(ch chan any, proj *model.Project) {
 			accounts := make([]*model.Account, 0)
 			for a := range ch {
@@ -225,10 +190,7 @@
 		})
 
 		t.Run("without cache", func(t *testing.T) {
-<<<<<<< HEAD
-=======
 			// create accounts but reset cache in between
->>>>>>> 941f5c4b
 			createAccountNoCache := func(i int, ch chan any, wg *sync.WaitGroup, projects *Projects, proj *model.Project) {
 				defer wg.Done()
 
