--- conflicted
+++ resolved
@@ -62,15 +62,9 @@
 	if err != nil {
 		return nil, err
 	}
-<<<<<<< HEAD
 
 	p.emulatorCache.reset(projectID)
 
-=======
-
-	p.emulatorCache.reset(projectID)
-
->>>>>>> a71ab086
 	err = p.store.ResetProjectState(&project)
 	if err != nil {
 		return nil, err
@@ -82,10 +76,7 @@
 	}
 
 	// Reload emulator
-<<<<<<< HEAD
-=======
 	// TODO: refactor reset logic: https://github.com/onflow/flow-playground-api/issues/113
->>>>>>> a71ab086
 	if em != nil {
 		*em, err = p.load(projectID)
 		if err != nil {
@@ -281,8 +272,6 @@
 	defer p.mutex.remove(projectID).RUnlock()
 	return p.getAccount(projectID, address)
 }
-<<<<<<< HEAD
-=======
 
 func (p *Projects) GetAccounts(projectID uuid.UUID, addresses []model.Address) ([]*model.Account, error) {
 	p.mutex.load(projectID).RLock()
@@ -311,23 +300,17 @@
 	if err != nil {
 		return nil, err
 	}
->>>>>>> a71ab086
-
-func (p *Projects) GetAccounts(projectID uuid.UUID, addresses []model.Address) ([]*model.Account, error) {
-	p.mutex.load(projectID).RLock()
-	defer p.mutex.remove(projectID).RUnlock()
-
-	accounts := make([]*model.Account, len(addresses))
-	for i, address := range addresses {
-		account, err := p.getAccount(projectID, address)
-		if err != nil {
-			return nil, err
-		}
-
-		accounts[i] = account
-	}
-
-	return accounts, nil
+
+	jsonStorage, err := json.Marshal(store)
+	if err != nil {
+		return nil, errors.Wrap(err, "error marshaling account storage")
+	}
+
+	account := model.AccountFromFlow(flowAccount, projectID)
+	account.ProjectID = projectID
+	account.State = string(jsonStorage)
+
+	return account, nil
 }
 
 // load initializes an emulator and run transactions previously executed in the project to establish a state.
@@ -431,27 +414,4 @@
 	executions = executions[height:]
 
 	return executions, nil
-}
-
-func (p *Projects) getAccount(projectID uuid.UUID, address model.Address) (*model.Account, error) {
-	em, err := p.load(projectID)
-	if err != nil {
-		return nil, err
-	}
-
-	flowAccount, store, err := em.getAccount(address.ToFlowAddress())
-	if err != nil {
-		return nil, err
-	}
-
-	jsonStorage, err := json.Marshal(store)
-	if err != nil {
-		return nil, errors.Wrap(err, "error marshaling account storage")
-	}
-
-	account := model.AccountFromFlow(flowAccount, projectID)
-	account.ProjectID = projectID
-	account.State = string(jsonStorage)
-
-	return account, nil
 }