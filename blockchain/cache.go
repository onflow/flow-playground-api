--- conflicted
+++ resolved
@@ -20,11 +20,6 @@
 
 import (
 	"fmt"
-<<<<<<< HEAD
-	"github.com/dapperlabs/flow-playground-api/model"
-	"github.com/getsentry/sentry-go"
-=======
->>>>>>> 941f5c4b
 	"github.com/golang/groupcache/lru"
 	"github.com/google/uuid"
 )
@@ -59,49 +54,16 @@
 }
 
 // get returns a cached emulator if exists, but also checks if it's stale.
-<<<<<<< HEAD
-//
-// based on the executions the function receives it compares that to the emulator block height, since
-// one execution is always one block it can compare the heights to the length. If it finds some executions
-// that are not part of emulator it returns that subset, so they can be applied on top.
-func (c *cache) get(
-	ID uuid.UUID,
-	executions []*model.TransactionExecution,
-) (blockchain, []*model.TransactionExecution, error) {
-=======
 func (c *emulatorCache) get(ID uuid.UUID) *emulator {
->>>>>>> 941f5c4b
 	val, ok := c.cache.Get(ID)
 	if !ok {
 		return nil
 	}
 
-<<<<<<< HEAD
-	emulator := val.(blockchain)
-	latest, err := emulator.getLatestBlock()
-	if err != nil {
-		return nil, nil, errors.Wrap(err, "cache failure")
-	}
-
-	// this should never happen, sanity check
-	if int(latest.Header.Height) > len(executions) {
-		err := fmt.Errorf("cache failure, block height is higher than executions count")
-		sentry.CaptureException(err)
-		return nil, nil, err
-	}
-
-	// this will return only executions that are missing from the emulator
-	return emulator, executions[latest.Header.Height:], nil
-}
-
-// add new entry in the cache.
-func (c *cache) add(ID uuid.UUID, emulator blockchain) {
-=======
 	return val.(*emulator)
 }
 
 // add new entry in the cache.
 func (c *emulatorCache) add(ID uuid.UUID, emulator *emulator) {
->>>>>>> 941f5c4b
 	c.cache.Add(ID, emulator)
 }